<<<<<<< HEAD
import Vue from 'vue';
import { BBCodeElement } from '../chat/bbcode';
import {InlineImage} from '../interfaces';
import { analyzeUrlTag, CoreBBCodeParser } from './core';
import {InlineDisplayMode} from './interfaces';
=======
import {InlineDisplayMode, InlineImage} from '../interfaces';
import * as Utils from '../site/utils';
import {CoreBBCodeParser} from './core';
>>>>>>> 8b0fe1aa
import {BBCodeCustomTag, BBCodeSimpleTag, BBCodeTextTag} from './parser';
import UrlTagView from './UrlTagView.vue';


const usernameRegex = /^[a-zA-Z0-9_\-\s]+$/;

export class StandardBBCodeParser extends CoreBBCodeParser {
    inlines: {[key: string]: InlineImage | undefined} | undefined;

    cleanup: Vue[] = [];

    createInline(inline: InlineImage): HTMLElement {
        const p1 = inline.hash.substr(0, 2);
        const p2 = inline.hash.substr(2, 2);
        const outerEl = this.createElement('div');
        const el = this.createElement('img');
        el.className = 'inline-image';
        el.title = el.alt = inline.name;
        el.src = `${Utils.staticDomain}images/charinline/${p1}/${p2}/${inline.hash}.${inline.extension}`;
        outerEl.appendChild(el);
        return outerEl;
    }

    constructor() {
        super();
        const hrTag = new BBCodeSimpleTag('hr', 'hr', [], []);
        hrTag.noClosingTag = true;
        this.addTag(hrTag);
        this.addTag(new BBCodeCustomTag('quote', (parser, parent, param) => {
            if(param !== '')
                parser.warning('Unexpected paramter on quote tag.');
            const element = parser.createElement('blockquote');
            const innerElement = parser.createElement('div');
            innerElement.className = 'quoteHeader';
            innerElement.appendChild(document.createTextNode('Quote:'));
            element.appendChild(innerElement);
            parent.appendChild(element);
            return element;
        }));
        this.addTag(new BBCodeSimpleTag('left', 'span', ['leftText']));
        this.addTag(new BBCodeSimpleTag('right', 'span', ['rightText']));
        this.addTag(new BBCodeSimpleTag('center', 'span', ['centerText']));
        this.addTag(new BBCodeSimpleTag('justify', 'span', ['justifyText']));
        this.addTag(new BBCodeSimpleTag('big', 'span', ['bigText'], ['url', 'i', 'u', 'b', 'color', 's']));
        this.addTag(new BBCodeSimpleTag('small', 'span', ['smallText'], ['url', 'i', 'u', 'b', 'color', 's']));
        this.addTag(new BBCodeSimpleTag('sub', 'span', ['smallText'], ['url', 'i', 'u', 'b', 'color', 's']));
        this.addTag(new BBCodeSimpleTag('indent', 'div', ['indentText']));
        this.addTag(new BBCodeSimpleTag('heading', 'h2', [], ['url', 'i', 'u', 'b', 'color', 's', 'big', 'sub']));
        this.addTag(new BBCodeSimpleTag('row', 'div', ['row']));
        this.addTag(new BBCodeCustomTag('col', (parser, parent, param) => {
            const col = parser.createElement('div');
            col.className = param === '1' ? 'col-lg-3 col-md-4 col-12' : param === '2' ? 'col-lg-4 col-md-6 col-12' :
                param === '3' ? 'col-lg-6 col-md-8 col-12' : 'col-md';
            parent.appendChild(col);
            return col;
        }));
        this.addTag(new BBCodeCustomTag('collapse', (parser, parent, param) => {
            if(param === '') { //tslint:disable-line:curly
                parser.warning('title parameter is required.');
                // HACK: Compatability fix with old site. Titles are not trimmed on old site, so empty collapse titles need to be allowed.
                //return null;
            }
            const outer = parser.createElement('div');
            outer.className = 'card bg-light bbcode-collapse';
            const headerText = parser.createElement('div');
            headerText.className = 'card-header bbcode-collapse-header';
            const icon = parser.createElement('i');
            icon.className = 'fas fa-chevron-down';
            icon.style.marginRight = '10px';
            headerText.appendChild(icon);
            headerText.appendChild(document.createTextNode(param));
            outer.appendChild(headerText);
            const body = parser.createElement('div');
            body.className = 'bbcode-collapse-body';
            body.style.height = '0';
            outer.appendChild(body);
            const inner = parser.createElement('div');
            inner.className = 'card-body';
            body.appendChild(inner);
            let timeout: number;
            headerText.addEventListener('click', () => {
                const isCollapsed = parseInt(body.style.height!, 10) === 0;
                if(isCollapsed) timeout = window.setTimeout(() => body.style.height = '', 200);
                else {
                    clearTimeout(timeout);
                    body.style.transition = 'initial';
                    setImmediate(() => {
                        body.style.transition = '';
                        body.style.height = '0';
                    });
                }
                body.style.height = `${body.scrollHeight}px`;
                icon.className = `fas fa-chevron-${isCollapsed ? 'up' : 'down'}`;
            });
            parent.appendChild(outer);
            return inner;
        }));
        this.addTag(new BBCodeTextTag('user', (parser, parent, param, content) => {
            if(param !== '')
                parser.warning('Unexpected parameter on user tag.');
            if(!usernameRegex.test(content))
                return;
            const a = parser.createElement('a');
            a.href = `${Utils.siteDomain}c/${content}`;
            a.target = '_blank';
            a.className = 'character-link';
            a.appendChild(document.createTextNode(content));
            parent.appendChild(a);
            return a;
        }));
        this.addTag(new BBCodeTextTag('icon', (parser, parent, param, content) => {
            if(param !== '')
                parser.warning('Unexpected parameter on icon tag.');
            if(!usernameRegex.test(content))
                return;
            const a = parser.createElement('a');
            a.href = `${Utils.siteDomain}c/${content}`;
            a.target = '_blank';
            const img = parser.createElement('img');
            img.src = `${Utils.staticDomain}images/avatar/${content.toLowerCase()}.png`;
            img.className = 'character-avatar icon';
            img.title = img.alt = content;
            a.appendChild(img);
            parent.appendChild(a);
            return a;
        }));
        this.addTag(new BBCodeTextTag('eicon', (parser, parent, param, content) => {
            if(param !== '')
                parser.warning('Unexpected parameter on eicon tag.');

            if(!usernameRegex.test(content))
                return;
            let extension = '.gif';
            if(!Utils.settings.animateEicons)
                extension = '.png';
            const img = parser.createElement('img');
            img.src = `${Utils.staticDomain}images/eicon/${content.toLowerCase()}${extension}`;
            img.className = 'character-avatar icon';
            img.title = img.alt = content;
            parent.appendChild(img);
            return img;
        }));
        this.addTag(new BBCodeTextTag('img', (p, parent, param, content) => {
            const parser = <StandardBBCodeParser>p;
            if(typeof parser.inlines === 'undefined') {
                parser.warning('This page does not support inline images.');
                return undefined;
            }
            const displayMode = Utils.settings.inlineDisplayMode;
            if(!/^\d+$/.test(param)) {
                parser.warning('img tag parameters must be numbers.');
                return undefined;
            }
            const inline = parser.inlines[param];
            if(typeof inline !== 'object') {
                parser.warning(`Could not find an inline image with id ${param} It will not be visible.`);
                return undefined;
            }
            inline.name = content;
            let element: HTMLElement;
            if(displayMode === InlineDisplayMode.DISPLAY_NONE || (displayMode === InlineDisplayMode.DISPLAY_SFW && inline.nsfw)) {
                const el = element = parser.createElement('a');
                el.className = 'unloadedInline';
                el.href = '#';
                el.dataset.inlineId = param;
                el.onclick = () => {
                    (<HTMLElement[]>Array.prototype.slice.call(document.getElementsByClassName('unloadedInline'))).forEach((e) => {
                        const showInline = parser.inlines![e.dataset.inlineId!];
                        if(typeof showInline !== 'object') return;
                        e.parentElement!.replaceChild(parser.createInline(showInline), e);
                    });
                    return false;
                };
                const prefix = inline.nsfw ? '[NSFW Inline] ' : '[Inline] ';
                el.appendChild(document.createTextNode(prefix));
                parent.appendChild(el);
            } else parent.appendChild(element = parser.createInline(inline));
            return element;
        }));

        this.addTag(new BBCodeTextTag(
            'url',
            (parser, parent, _, content) => {
                const tagData = analyzeUrlTag(parser, _, content);

                const root = parser.createElement('span');
                // const el = parser.createElement('span');
                parent.appendChild(root);
                // root.appendChild(el);

                if (!tagData.success) {
                    root.textContent = tagData.textContent;
                    return;
                }

                const view = new UrlTagView({el: root, propsData: {url: tagData.url, text: tagData.textContent, domain: tagData.domain}});
                this.cleanup.push(view);

                return root;
            }));
    }


    parseEverything(input: string): BBCodeElement {
        const elm = <BBCodeElement>super.parseEverything(input);
        if(this.cleanup.length > 0)
            elm.cleanup = ((cleanup: Vue[]) => () => {
                for(const component of cleanup) component.$destroy();
            })(this.cleanup);
        this.cleanup = [];
        return elm;
    }
}<|MERGE_RESOLUTION|>--- conflicted
+++ resolved
@@ -1,14 +1,8 @@
-<<<<<<< HEAD
 import Vue from 'vue';
 import { BBCodeElement } from '../chat/bbcode';
-import {InlineImage} from '../interfaces';
-import { analyzeUrlTag, CoreBBCodeParser } from './core';
-import {InlineDisplayMode} from './interfaces';
-=======
 import {InlineDisplayMode, InlineImage} from '../interfaces';
 import * as Utils from '../site/utils';
-import {CoreBBCodeParser} from './core';
->>>>>>> 8b0fe1aa
+import {analyzeUrlTag, CoreBBCodeParser} from './core';
 import {BBCodeCustomTag, BBCodeSimpleTag, BBCodeTextTag} from './parser';
 import UrlTagView from './UrlTagView.vue';
 
