{
  "name": "fchat-horizon",
<<<<<<< HEAD
  "version": "1.31.0",
  "author": "The F-List Team and Horizon Contributors",
=======
  "version": "1.31.1",
  "author": "The F-List Team and FChat Horizon Contributors",
>>>>>>> 9e3520a9
  "description": "A heavily modded FChat 3.0 client for F-List, continued from Rising",
  "license": "MIT",
  "main": "main.js",
  "devDependencies": {
    "@electron/remote": "^2.1.2",
    "@f-list/fork-ts-checker-webpack-plugin": "^3.1.1",
    "@f-list/vue-ts": "^1.0.3",
    "@fortawesome/fontawesome-free": "^6.7.2",
    "@types/bluebird": "3.5.32",
    "@types/file-loader": "^5.0.4",
    "@types/lodash": "4.14.162",
    "@types/node": "16.18.32",
    "@types/node-fetch": "^2.6.12",
    "@types/qs": "^6.9.18",
    "@types/request-promise": "^4.1.51",
    "@types/sortablejs": "^1.15.8",
    "@types/vue-clickaway": "2.2.0",
    "@vue/devtools": "^6.6.4",
    "any-ascii": "^0.3.2",
    "async": "^0.9.2",
    "axios": "^0.21.4",
    "bluebird": "~3.7.2",
    "bootstrap": "^4.6.2",
    "copy-webpack-plugin": "^6.4.1",
    "css-loader": "^5.2.7",
    "date-fns": "2.29.3",
    "electron": "^35.2.0",
    "electron-builder": "^25.1.8",
    "electron-log": "^4.4.8",
    "electron-packager": "^15.5.2",
    "electron-rebuild": "^3.2.9",
    "electron-settings": "~4.0.4",
    "extract-loader": "^5.1.0",
    "file-loader": "^6.2.0",
    "install": "^0.13.0",
    "lodash": "^4.17.21",
    "node-polyfill-webpack-plugin": "^4.1.0",
    "optimize-css-assets-webpack-plugin": "^5.0.8",
    "prettier": "^3.5.2",
    "qs": "^6.14.0",
    "raven-js": "^3.27.2",
    "raw-loader": "^4.0.2",
    "request": "^2.88.2",
    "request-promise": "^4.2.6",
    "sass-embedded": "^1.85.1",
    "sass-loader": "^16.0.5",
    "sortablejs": "^1.15.6",
    "style-loader": "^2.0.0",
    "supports-color": "^10.0.0",
    "throat": "^5.0.0",
    "ts-loader": "^8.4.0",
    "tslib": "^2.8.1",
    "tslint": "^6.1.3",
    "typescript": "^3.9.10",
    "vue": "2.6.12",
    "vue-clickaway": "2.2.2",
    "vue-input-tag": "^2.0.7",
    "vue-lazyload": "1.3.5",
    "vue-loader": "15.9.8",
    "vue-style-loader": "^4.1.3",
    "vue-template-compiler": "2.6.12",
    "webpack": "^5.98.0"
  },
  "dependencies": {
    "@cliqz/adblocker": "1.26.16",
    "@cliqz/adblocker-content": "1.26.16",
    "@cliqz/adblocker-electron": "1.26.16",
    "@cliqz/adblocker-electron-preload": "1.26.16",
    "@cliqz/adblocker-extended-selectors": "1.26.16",
    "husky": "^9.1.7",
    "jquery": "^3.7.1",
    "lint-staged": "^15.4.3",
    "node-fetch": "^2.7.0"
  },
  "optionalDependencies": {
    "appdmg": "^0.6.6",
    "electron-squirrel-startup": "^1.0.1",
    "electron-winstaller": "^5.4.0"
  },
  "resolutions": {
    "vue": "2.6.12",
    "vue-class-component": "6.3.2",
    "vue-loader": "15.9.8",
    "vue-template-compiler": "2.6.12",
    "@types/bluebird": "3.5.32",
    "@types/har-format": "1.2.10",
    "@types/node": "16.18.32",
    "@cliqz/adblocker": "1.26.16",
    "@cliqz/adblocker-extended-selectors": "1.26.16",
    "@cliqz/adblocker-content": "1.26.16",
    "@cliqz/adblocker-electron": "1.26.16",
    "@cliqz/adblocker-electron-preload": "1.26.16"
  },
  "scripts": {
    "__removed__postinstall": "electron-rebuild --prebuild-tag-prefix=ignoreprebuilds -f -o keytar",
    "watch": "cd electron && pnpm watch",
    "start": "cd electron && pnpm start",
    "lint": "pnpm prettier --write .",
    "check": "pnpm prettier --check .",
    "prepare": "husky"
  },
  "pnpm": {
    "onlyBuiltDependencies": [
      "@fortawesome/fontawesome-free",
      "core-js",
      "electron",
      "electron-winstaller",
      "lzma-native",
      "utf-8-validate",
      "@parcel/watcher",
      "fs-xattr",
      "macos-alias"
    ]
  },
  "packageManager": "pnpm@10.6.4+sha512.da3d715bfd22a9a105e6e8088cfc7826699332ded60c423b14ec613a185f1602206702ff0fe4c438cb15c979081ce4cb02568e364b15174503a63c7a8e2a5f6c",
  "lint-staged": {
    "**.*": [
      "prettier --write"
    ]
  }
}<|MERGE_RESOLUTION|>--- conflicted
+++ resolved
@@ -1,12 +1,7 @@
 {
   "name": "fchat-horizon",
-<<<<<<< HEAD
-  "version": "1.31.0",
+  "version": "1.31.1",
   "author": "The F-List Team and Horizon Contributors",
-=======
-  "version": "1.31.1",
-  "author": "The F-List Team and FChat Horizon Contributors",
->>>>>>> 9e3520a9
   "description": "A heavily modded FChat 3.0 client for F-List, continued from Rising",
   "license": "MIT",
   "main": "main.js",
