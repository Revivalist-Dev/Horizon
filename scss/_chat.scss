@use 'sass:color';

.bg-solid-text {
  background: $text-background-color;
}

.link-preview {
  background: $text-background-color;
  border-top-right-radius: 2px;
  bottom: 0;
  left: 0;
  max-width: 40%;
  overflow-x: hidden;
  padding: 0.2em 0.5em;
  font-size: 12px;
  position: fixed;
  text-overflow: ellipsis;
  white-space: nowrap;
  z-index: 100000;

  &.right {
    left: auto;
    right: 0;
    border-top-left-radius: 2px;
    border-top-right-radius: 0;
  }
}

.has-new {
  background-color: theme-color-level('danger', 4) !important;
}

.overlay-disable {
  position: absolute;
  opacity: 0.8;
  height: 100%;
  width: 100%;
  display: flex;
  justify-content: center;
  align-items: center;
  z-index: 1;
  background: #ddd;
  color: #000;
}

.sidebar-wrapper {
  .modal-backdrop {
    display: none;
    z-index: 9;
  }

  &.open {
    z-index: 11;
    .modal-backdrop {
      display: block;
    }
    .body {
      display: block;
    }
  }
}

.sidebar {
  position: absolute;
  top: 0;
  bottom: 0;
  background: $body-bg;
  z-index: 10;
  flex-shrink: 0;
  margin: -10px;
  padding: 10px;

  .body {
    height: 100%;
    display: none;
<<<<<<< HEAD
    width: 200px;
    position: relative;
    min-width: 200px;
    max-width: 350px;
=======
    width: 210px;
>>>>>>> a82871bf
    flex-direction: column;
    overflow: auto;
  }
  .resize-handle {
    position: absolute;
    top: 0;
    width: 8px;
    height: 100%;
    cursor: ew-resize;
    z-index: 10;
    opacity: 0;
    background-color: $gray-200;
  }
  .resize-handle:hover {
    opacity: 0.5;
  }
  .resize-handle-left {
    left: 0;
  }
  .resize-handle-right {
    right: 0;
  }
  .expander {
    display: block;
    position: absolute;
    padding: 3px 4px;
    border-color: theme-color('secondary');
    border-top-right-radius: 0;
    border-top-left-radius: 0;
    white-space: nowrap;
    @media (min-width: breakpoint-min(sm)) {
      .name {
        display: none;
      }

      &:hover .name {
        display: inline;
      }
    }
  }

  &.sidebar-left {
    border-right: solid 1px $card-border-color;
    left: 0;
    margin-right: 0;
    padding-right: 0;

    .expander {
      transform: rotate(270deg) translate3d(0, 0, 0);
      transform-origin: 100% 0;
      -webkit-transform: rotate(270deg) translate3d(0, 0, 0);
      -webkit-transform-origin: 100% 0;
      right: 0;
    }
  }

  &.sidebar-right {
    border-left: solid 1px $card-border-color;
    right: 0;
    margin-left: 0;
    padding-left: 0;

    .expander {
      transform: rotate(90deg) translate3d(0, 0, 0);
      transform-origin: 0 0;
      -webkit-transform: rotate(90deg) translate3d(0, 0, 0);
      -webkit-transform-origin: 0 0;
    }
  }

  #sidebarUserInfo {
    border-bottom: solid 1px $card-border-color;
  }
}

@mixin sidebar-fixed() {
  position: static;
  margin: 0;
  padding: 0;
  height: 100%;
  .body {
    display: block;
  }
  .expander {
    display: none;
  }
}

.chat-text-box {
  min-height: initial !important;
  max-height: 250px;
  resize: none;
  @media (max-height: 600px) {
    max-height: 150px;
  }
}

.userInfo-buttons-container {
  display: flex;
  flex-wrap: wrap;
  justify-content: space-around;
  .userInfo-button-item {
    &:hover,
    &:active {
      text-decoration: none;
      background-color: $gray-200;
    }
    flex: auto;
    padding: 5px 3px 5px 3px;
    min-width: 55px;
    text-align: center;
    font-size: 1.3em;
    display: inline-block;
    border-radius: 6px;
    transition: 0.2s;
    .userInfo-pager-text {
      font-size: 1rem;
      color: var(--gray-dark);
    }
  }
}

.sidebarUserInfo-user {
  max-width: 70%;
  overflow-x: hidden;
  padding: 6px 5px 6px 5px;
  border-radius: 8px;
  transition: 0.2s;
  &:hover,
  &:active {
    text-decoration: none;
    background-color: $gray-200;
    cursor: pointer;
  }
}
.sidebarUserInfo-name {
  overflow-x: hidden;
  overflow-y: clip;
  text-overflow: ellipsis;
}
#sidebarUserInfo {
  padding-bottom: 7px;
  flex-shrink: 0;
  .sidebarUserInfo-status {
    opacity: 0.7;
  }
  .sidebarUserInfo-name:hover a,
  .sidebarUserInfo-status:hover {
    text-decoration: none;
    color: var(--black);
    opacity: 1;
    transition: 0.2s;
  }
}
.ads-text-box,
.ads-text-box:focus {
  background-color: theme-color-level('info', -4);
}

.border-top {
  border-top: solid 1px $card-border-color;
}

.border-bottom {
  border-bottom: solid 2px $gray-300;
}

.user-view {
  cursor: pointer;
  font-weight: 600;
}

.userlist-item {
  color: $text-muted;
}

.message {
  word-wrap: break-word;
  padding-bottom: 1px;
  padding-left: 5px;
}

.message-block {
  padding: 1px 0;
  &:not(:last-child) {
    border-bottom: solid 1px $card-border-color;
  }
}

.message-own {
  background-color: $gray-200;
}

.message-warn {
  background-color: theme-color('danger');
  color: color-yiq(theme-color('danger'));
}

.messages {
  position: relative;
}

.messages-both {
  .message-ad:not(.message-score) {
    background-color: theme-color-level('info', -4);
    padding: 0 2px 2px 2px;
    box-shadow: $gray-500 -2px -2px 2px inset;
  }
}

.message-event {
  color: $text-muted;
}

.message-time {
  color: $text-dark;
}

.message-ad {
  &:not(.expanded) {
    max-height: 100px;
    overflow: hidden;
    position: relative;

    > .expand {
      display: flex;
      align-items: flex-end;
      justify-content: center;
      padding-bottom: 5px;
      position: absolute;
      top: 70px;
      width: 100%;
      left: 0;
      height: 30px;
      cursor: pointer;
      background: linear-gradient(rgba($white, 0), $white);

      &:hover {
        background: linear-gradient(rgba($white, 0) 50%, $white);
      }
    }
  }
  > .expand {
    display: none;
  }
}

.message-highlight {
  background-color: theme-color-level('success', -8);
}

.message-action .bbcode {
  font-style: italic;
  i,
  em {
    font-style: normal;
  }
}

.last-read {
  border-bottom: solid 2px theme-color-level('success', -2) !important;
}

.fas.active {
  color: theme-color('success');
}

$genders: (
  'shemale': #cc66ff,
  'herm': #9b30ff,
  'none': $gray-500,
  'female': #ff6699,
  'male': #6699ff,
  'male-herm': #007fff,
  'transgender': #ee8822,
  'cunt-boy': #00cc66
);

@each $gender, $color in $genders {
  .gender-#{$gender} {
    color: $color;
  }

  .message-event .gender-#{$gender} {
    color: color.scale($color, $lightness: 5%);
  }
}

@each $colorName,
  $colorValue
    in (
      'red': $red-color,
      'blue': $blue-color,
      'green': $green-color,
      'yellow': $yellow-color,
      'cyan': $cyan-color,
      'purple': $purple-color,
      'brown': $brown-color,
      'pink': $pink-color,
      'gray': $gray-color,
      'orange': $orange-color,
      'white': $white-color,
      'black': $black-color
    )
{
  .#{$colorName}NameText {
    color: $colorValue !important;
  }
}

.user-bookmark,
.message-event .user-bookmark {
  color: #66cc33;
}

#character-page-sidebar {
  margin-top: 0; // Fix up hack for merging the header on the character page, which doesn't work on chat.
}

.profile-viewer {
  width: 98%;
  max-width: 98%;
}

#window-tabs {
  .hasNew {
    background-color: theme-color-level('warning', -2);
    border-color: theme-color-level('warning', -4);
    color: color-yiq(theme-color('warning'));
    &:hover {
      background-color: theme-color-level('warning', -4);
    }
  }
  .tab:not(.active):not(:hover) {
    opacity: 0.5;
  }
}

.btn-text {
  margin-left: 3px;
  @media (max-width: breakpoint-max(xs)) {
    display: none;
  }
}

.list-group-item {
  border: 0px;
}

.list-group-item + .list-group-item.active {
  margin-top: 0px;
}

.logs-fab {
  position: absolute;
  top: 47px;
  z-index: 10;
  padding: 12px;
  left: 50%;
  margin-left: -20px;
  border-radius: 100%;
  line-height: 0;
  box-shadow: 0 1px 4px #000;
}

.nav-link {
  cursor: pointer;
}<|MERGE_RESOLUTION|>--- conflicted
+++ resolved
@@ -73,14 +73,10 @@
   .body {
     height: 100%;
     display: none;
-<<<<<<< HEAD
-    width: 200px;
     position: relative;
-    min-width: 200px;
+    min-width: 210px;
     max-width: 350px;
-=======
     width: 210px;
->>>>>>> a82871bf
     flex-direction: column;
     overflow: auto;
   }
