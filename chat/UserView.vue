--- conflicted
+++ resolved
@@ -160,20 +160,10 @@
       }
     }
 
-<<<<<<< HEAD
-    if (
-      core.state.settings.risingFilter.showFilterIcon &&
-      cache?.match.isFiltered
-    ) {
-      smartFilterIcon = 'user-filter fas fa-filter';
-    }
-
     const useOfflineColor =
       core.state.settings.horizonChangeOfflineColor &&
       character.status == 'offline';
 
-=======
->>>>>>> 97e61173
     const baseGender = character.overrides.gender || character.gender;
     const gender =
       baseGender !== undefined && !useOfflineColor
