--- conflicted
+++ resolved
@@ -1,39 +1,4 @@
 <template>
-<<<<<<< HEAD
-  <div class="quick-jump-overlay" v-show="visible" @click="hide">
-    <div class="quick-jump-container bg-light" @click.stop>
-      <div class="quick-jump-header">
-        <span class="fas fa-search"></span>
-        <span>{{ l('quickJump.title') }}</span>
-      </div>
-      <input
-        ref="searchInput"
-        v-model="searchQuery"
-        :placeholder="l('quickJump.placeholder')"
-        class="quick-jump-input form-control"
-        @keydown="onKeyDown"
-        @input="onInput"
-      />
-      <div class="quick-jump-results" v-show="filteredResults.length > 0">
-        <div
-          v-for="(result, index) in filteredResults"
-          :key="result.key"
-          :class="[
-            'quick-jump-result',
-            { 'selected border-left': index === selectedIndex }
-          ]"
-          @click="selectResult(result)"
-          @mouseenter="selectedIndex = index"
-        >
-          <span class="result-icon">
-            <span :class="getResultIcon(result)"></span>
-          </span>
-          <span class="result-name"
-            >{{ result.name }}
-            <span v-show="hasMentions(result)" class="badge badge-warning"
-              >!</span
-            ></span
-=======
   <div v-show="visible">
     <div class="quick-jump-overlay" @click="hide">
       <div class="quick-jump-container bg-light" @click.stop>
@@ -59,19 +24,11 @@
             ]"
             @click="selectResult(result)"
             @mouseenter="selectedIndex = index"
->>>>>>> a82871bf
           >
             <span class="result-icon">
-              <span
-                v-if="result.type === 'channel'"
-                class="fas fa-hashtag"
-              ></span>
-              <span
-                v-else-if="result.type === 'private'"
-                class="far fa-user-circle"
-              ></span>
-              <span v-else class="fas fa-home"></span>
+              <span :class="getResultIcon(result)"></span>
             </span>
+
             <span class="result-name"
               >{{ result.name }}
               <span v-show="hasMentions(result)" class="badge badge-warning"
