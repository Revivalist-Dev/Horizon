--- conflicted
+++ resolved
@@ -48,11 +48,7 @@
     import Vue from 'vue';
     import {BBCodeView} from '../bbcode/view';
     import Modal from '../components/Modal.vue';
-<<<<<<< HEAD
     import AdView from './AdView.vue';
-    import {BBCodeView} from './bbcode';
-=======
->>>>>>> 8b0fe1aa
     import {characterImage, errorToString, getByteLength, profileLink} from './common';
     import core from './core';
     import {Channel, Character} from './interfaces';
@@ -60,11 +56,7 @@
     import ReportDialog from './ReportDialog.vue';
 
     @Component({
-<<<<<<< HEAD
-        components: {bbcode: BBCodeView, modal: Modal, 'ad-view': AdView}
-=======
-        components: {bbcode: BBCodeView(core.bbCodeParser), modal: Modal}
->>>>>>> 8b0fe1aa
+        components: {bbcode: BBCodeView(core.bbCodeParser), modal: Modal, 'ad-view': AdView}
     })
     export default class UserMenu extends Vue {
         @Prop({required: true})
