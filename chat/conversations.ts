--- conflicted
+++ resolved
@@ -586,8 +586,8 @@
         const char = core.characters.get(data.character);
         const conv = state.channelMap[data.channel.toLowerCase()];
         if(conv === undefined) return core.channels.leave(data.channel);
-<<<<<<< HEAD
-        if((char.isIgnored || core.state.hiddenUsers.indexOf(char.name) !== -1) && !isOp(conv)) return;
+        if(char.isIgnored || core.state.hiddenUsers.indexOf(char.name) !== -1) return;
+
         const msg = new Message(MessageType.Ad, char, decodeHTML(data.message), time);
 
         // this is done here so that the message will be rendered correctly when cache is hit
@@ -602,11 +602,8 @@
         }
 
         EventBus.$emit('channel-ad', { message: msg, channel: conv, profile: p });
+
         await conv.addMessage(msg);
-=======
-        if(char.isIgnored || core.state.hiddenUsers.indexOf(char.name) !== -1) return;
-        await conv.addMessage(new Message(MessageType.Ad, char, decodeHTML(data.message), time));
->>>>>>> 8b0fe1aa
     });
     connection.onMessage('RLL', async(data, time) => {
         const sender = core.characters.get(data.character);
