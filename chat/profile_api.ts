import Axios from 'axios';
import Vue from 'vue';
import Editor from '../bbcode/Editor.vue';
<<<<<<< HEAD
import {InlineDisplayMode} from '../bbcode/interfaces';
import { initParser, standardParser } from '../bbcode/standard';
=======
import {StandardBBCodeParser} from '../bbcode/standard';
import {BBCodeView} from '../bbcode/view';
>>>>>>> 8b0fe1aa
import CharacterLink from '../components/character_link.vue';
import CharacterSelect from '../components/character_select.vue';
import DateDisplay from '../components/date_display.vue';
import SimplePager from '../components/simple_pager.vue';

import {
    Character as CharacterInfo, CharacterImage, CharacterImageOld, CharacterInfotag, CharacterSettings, Infotag, InfotagGroup, Kink,
    KinkChoice, KinkGroup, ListItem, Settings, SimpleCharacter
} from '../interfaces';
import {registerMethod, Store} from '../site/character_page/data_store';
import {
    Character, CharacterKink, Friend, FriendRequest, FriendsByCharacter, Guestbook, GuestbookPost, KinkChoiceFull
} from '../site/character_page/interfaces';
import * as Utils from '../site/utils';
import core from './core';
import { EventBus } from './event-bus';

<<<<<<< HEAD
const parserSettings = {
    siteDomain: 'https://www.f-list.net/',
    staticDomain: 'https://static.f-list.net/',
    animatedIcons: true,
    inlineDisplayMode: InlineDisplayMode.DISPLAY_ALL
};


import throat from 'throat';

// Throttle queries so that only two profile requests can run at any given time
const characterDataThroat = throat(2);


// tslint:disable-next-line: ban-ts-ignore
// @ts-ignore
async function characterData(name: string | undefined, id: number = -1, skipEvent: boolean = false): Promise<Character> {
    // console.log('CharacterDataquery', name);
    return characterDataThroat(async() => executeCharacterData(name, id, skipEvent));
}

// tslint:disable-next-line: ban-ts-ignore
// @ts-ignore
async function executeCharacterData(name: string | undefined, id: number = -1, skipEvent: boolean = false): Promise<Character> {
=======
async function characterData(name: string | undefined): Promise<Character> {
>>>>>>> 8b0fe1aa
    const data = await core.connection.queryApi<CharacterInfo & {
        badges: string[]
        customs_first: boolean
        character_list: {id: number, name: string}[]
        current_user: {inline_mode: number, animated_icons: boolean}
        custom_kinks: {
            [key: number]:
                {id: number, choice: 'favorite' | 'yes' | 'maybe' | 'no', name: string, description: string, children: number[]}
        }
        custom_title: string
        images: CharacterImage[]
        kinks: {[key: string]: string}
        infotags: {[key: string]: string}
        memo?: {id: number, memo: string}
        settings: CharacterSettings,
        timezone: number
    }>('character-data.php', {name});
    const newKinks: {[key: string]: KinkChoiceFull} = {};
    for(const key in data.kinks)
        newKinks[key] = <KinkChoiceFull>(data.kinks[key] === 'fave' ? 'favorite' : data.kinks[key]);
    for(const key in data.custom_kinks) {
        const custom = data.custom_kinks[key];
        if((<'fave'>custom.choice) === 'fave') custom.choice = 'favorite';
        custom.id = parseInt(key, 10);
        for(const childId of custom.children)
            newKinks[childId] = custom.id;
    }
    (<any>data.settings).block_bookmarks = (<any>data.settings).prevent_bookmarks; //tslint:disable-line:no-any
    const newInfotags: {[key: string]: CharacterInfotag} = {};
    for(const key in data.infotags) {
        const characterInfotag = data.infotags[key];
        const infotag = Store.shared.infotags[key];
        if(!infotag) continue;
        newInfotags[key] = infotag.type === 'list' ? {list: parseInt(characterInfotag, 10)} : {string: characterInfotag};
    }
<<<<<<< HEAD
    parserSettings.inlineDisplayMode = data.current_user.inline_mode;
    parserSettings.animatedIcons = core.state.settings.animatedEicons;

    const charData = {
=======
    Utils.settings.inlineDisplayMode = data.current_user.inline_mode;
    Utils.settings.animateEicons = core.state.settings.animatedEicons;
    return {
>>>>>>> 8b0fe1aa
        is_self: false,
        character: {
            id: data.id,
            name: data.name,
            title: data.custom_title,
            description: data.description,
            created_at: data.created_at,
            updated_at: data.updated_at,
            views: data.views,
            image_count: data.images.length,
            inlines: data.inlines,
            kinks: newKinks,
            customs: data.custom_kinks,
            infotags: newInfotags,
            online_chat: false,
            timezone: data.timezone,
            deleted: false
        },
        memo: data.memo,
        character_list: data.character_list,
        badges: data.badges,
        settings: data.settings,
        bookmarked: core.characters.get(data.name).isBookmarked,
        self_staff: false
    };

    if (!skipEvent)
        EventBus.$emit('character-data', { character: charData });

    return charData;
}

function contactMethodIconUrl(name: string): string {
    return `${Utils.staticDomain}images/social/${name}.png`;
}

async function fieldsGet(): Promise<void> {
    if(Store.shared !== undefined) return; //tslint:disable-line:strict-type-predicates
    try {
        const fields = (await (Axios.get(`${Utils.siteDomain}json/api/mapping-list.php`))).data as {
            listitems: {[key: string]: ListItem}
            kinks: {[key: string]: Kink & {group_id: number}}
            kink_groups: {[key: string]: KinkGroup}
            infotags: {[key: string]: Infotag & {list: string, group_id: string}}
            infotag_groups: {[key: string]: InfotagGroup & {id: string}}
        };
        const kinks: {
            listItems: {[key: string]: ListItem}
            kinks: {[key: string]: Kink}
            kinkGroups: {[key: string]: KinkGroup}
            infotags: {[key: string]: Infotag}
            infotagGroups: {[key: string]: InfotagGroup}
        } = {kinks: {}, kinkGroups: {}, infotags: {}, infotagGroups: {}, listItems: {}};
        for(const id in fields.kinks) {
            const oldKink = fields.kinks[id];
            kinks.kinks[oldKink.id] = {
                id: oldKink.id,
                name: oldKink.name,
                description: oldKink.description,
                kink_group: oldKink.group_id
            };
        }
        for(const id in fields.kink_groups) {
            const oldGroup = fields.kink_groups[id];
            kinks.kinkGroups[oldGroup.id] = {
                id: oldGroup.id,
                name: oldGroup.name,
                description: '',
                sort_order: oldGroup.id
            };
        }
        for(const id in fields.infotags) {
            const oldInfotag = fields.infotags[id];
            kinks.infotags[oldInfotag.id] = {
                id: oldInfotag.id,
                name: oldInfotag.name,
                type: oldInfotag.type,
                validator: oldInfotag.list,
                search_field: '',
                allow_legacy: true,
                infotag_group: parseInt(oldInfotag.group_id, 10)
            };
        }
        for(const id in fields.listitems) {
            const oldListItem = fields.listitems[id];
            kinks.listItems[oldListItem.id] = {
                id: oldListItem.id,
                name: oldListItem.name,
                value: oldListItem.value,
                sort_order: oldListItem.id
            };
        }
        for(const id in fields.infotag_groups) {
            const oldGroup = fields.infotag_groups[id];
            kinks.infotagGroups[oldGroup.id] = {
                id: parseInt(oldGroup.id, 10),
                name: oldGroup.name,
                description: oldGroup.description,
                sort_order: oldGroup.id
            };
        }
        Store.shared = kinks;
    } catch(e) {
        Utils.ajaxError(e, 'Error loading character fields');
        throw e;
    }
}

async function friendsGet(id: number): Promise<SimpleCharacter[]> {
    return (await core.connection.queryApi<{friends: SimpleCharacter[]}>('character-friends.php', {id})).friends;
}

async function imagesGet(id: number): Promise<CharacterImage[]> {
    return (await core.connection.queryApi<{images: CharacterImage[]}>('character-images.php', {id})).images;
}

async function guestbookGet(id: number, offset: number): Promise<Guestbook> {
    const data = await core.connection.queryApi<{nextPage: boolean, posts: GuestbookPost[]}>('character-guestbook.php',
        {id, page: offset / 10});
    return {posts: data.posts, total: data.nextPage ? offset + 100 : offset};
}

async function kinksGet(id: number): Promise<CharacterKink[]> {
    const data = await core.connection.queryApi<{kinks: {[key: string]: string}}>('character-data.php', {id});
    return Object.keys(data.kinks).map((key) => {
        const choice = data.kinks[key];
        return {id: parseInt(key, 10), choice: <KinkChoice>(choice === 'fave' ? 'favorite' : choice)};
    });
}

<<<<<<< HEAD

export function init(characters: {[key: string]: number}): void {
    Utils.setDomains(parserSettings.siteDomain, parserSettings.staticDomain);
    initParser(parserSettings);
=======
export function init(settings: Settings, characters: SimpleCharacter[]): void {
    Utils.setDomains('https://www.f-list.net/', 'https://static.f-list.net/');
>>>>>>> 8b0fe1aa

    Vue.component('character-select', CharacterSelect);
    Vue.component('character-link', CharacterLink);
    Vue.component('date-display', DateDisplay);
    Vue.component('simple-pager', SimplePager);
    Vue.component('bbcode', BBCodeView(new StandardBBCodeParser()));
    Vue.component('bbcode-editor', Editor);
    Utils.init(settings, characters);
    core.connection.onEvent('connecting', () => {
        Utils.settings.defaultCharacter = characters.find((x) => x.name === core.connection.character)!.id;
    });
    registerMethod('characterData', characterData);
    registerMethod('contactMethodIconUrl', contactMethodIconUrl);
    registerMethod('sendNoteUrl', (character: CharacterInfo) => `${Utils.siteDomain}read_notes.php?send=${character.name}`);
    registerMethod('fieldsGet', fieldsGet);
    registerMethod('friendsGet', friendsGet);
    registerMethod('kinksGet', kinksGet);
    registerMethod('imagesGet', imagesGet);
    registerMethod('guestbookPageGet', guestbookGet);
    registerMethod('imageUrl', (image: CharacterImageOld) => image.url);
    registerMethod('memoUpdate', async(id: number, memo: string) => {
        await core.connection.queryApi('character-memo-save.php', {target: id, note: memo});
    });
    registerMethod('imageThumbUrl', (image: CharacterImage) => `${Utils.staticDomain}images/charthumb/${image.id}.${image.extension}`);
    registerMethod('bookmarkUpdate', async(id: number, state: boolean) => {
        await core.connection.queryApi(`bookmark-${state ? 'add' : 'remove'}.php`, {id});
    });
    registerMethod('characterFriends', async(id: number) =>
        core.connection.queryApi<FriendsByCharacter>('character-friend-list.php', {id}));
    registerMethod('friendRequest', async(target_id: number, source_id: number) =>
        (await core.connection.queryApi<{request: FriendRequest}>('request-send2.php', {source_id, target_id})).request);
    registerMethod('friendDissolve', async(friend: Friend) =>
        core.connection.queryApi<void>('friend-remove.php', {source_id: friend.source.id, dest_id: friend.target.id}));
    registerMethod('friendRequestAccept', async(req: FriendRequest) => {
        await core.connection.queryApi('request-accept.php', {request_id: req.id});
        return {id: undefined!, source: req.target, target: req.source, createdAt: Date.now() / 1000};
    });
    registerMethod('friendRequestCancel', async(req: FriendRequest) =>
        core.connection.queryApi<void>('request-cancel.php', {request_id: req.id}));
    registerMethod('friendRequestIgnore', async(req: FriendRequest) =>
        core.connection.queryApi<void>('request-deny.php', {request_id: req.id}));
}<|MERGE_RESOLUTION|>--- conflicted
+++ resolved
@@ -1,13 +1,8 @@
 import Axios from 'axios';
 import Vue from 'vue';
 import Editor from '../bbcode/Editor.vue';
-<<<<<<< HEAD
 import {InlineDisplayMode} from '../bbcode/interfaces';
-import { initParser, standardParser } from '../bbcode/standard';
-=======
 import {StandardBBCodeParser} from '../bbcode/standard';
-import {BBCodeView} from '../bbcode/view';
->>>>>>> 8b0fe1aa
 import CharacterLink from '../components/character_link.vue';
 import CharacterSelect from '../components/character_select.vue';
 import DateDisplay from '../components/date_display.vue';
@@ -25,7 +20,6 @@
 import core from './core';
 import { EventBus } from './event-bus';
 
-<<<<<<< HEAD
 const parserSettings = {
     siteDomain: 'https://www.f-list.net/',
     staticDomain: 'https://static.f-list.net/',
@@ -50,9 +44,6 @@
 // tslint:disable-next-line: ban-ts-ignore
 // @ts-ignore
 async function executeCharacterData(name: string | undefined, id: number = -1, skipEvent: boolean = false): Promise<Character> {
-=======
-async function characterData(name: string | undefined): Promise<Character> {
->>>>>>> 8b0fe1aa
     const data = await core.connection.queryApi<CharacterInfo & {
         badges: string[]
         customs_first: boolean
@@ -88,16 +79,11 @@
         if(!infotag) continue;
         newInfotags[key] = infotag.type === 'list' ? {list: parseInt(characterInfotag, 10)} : {string: characterInfotag};
     }
-<<<<<<< HEAD
-    parserSettings.inlineDisplayMode = data.current_user.inline_mode;
-    parserSettings.animatedIcons = core.state.settings.animatedEicons;
-
-    const charData = {
-=======
+
     Utils.settings.inlineDisplayMode = data.current_user.inline_mode;
     Utils.settings.animateEicons = core.state.settings.animatedEicons;
-    return {
->>>>>>> 8b0fe1aa
+
+    const charData = {
         is_self: false,
         character: {
             id: data.id,
@@ -228,15 +214,9 @@
     });
 }
 
-<<<<<<< HEAD
-
-export function init(characters: {[key: string]: number}): void {
+
+export function init(settings: Settings, characters: SimpleCharacter[]): void {
     Utils.setDomains(parserSettings.siteDomain, parserSettings.staticDomain);
-    initParser(parserSettings);
-=======
-export function init(settings: Settings, characters: SimpleCharacter[]): void {
-    Utils.setDomains('https://www.f-list.net/', 'https://static.f-list.net/');
->>>>>>> 8b0fe1aa
 
     Vue.component('character-select', CharacterSelect);
     Vue.component('character-link', CharacterLink);
