--- conflicted
+++ resolved
@@ -1,12 +1,8 @@
 import { Component, Hook, Prop } from '@f-list/vue-ts';
 import {CreateElement, default as Vue, VNode, VNodeChildrenArrayContents} from 'vue';
-import {BBCodeView} from '../bbcode/view';
 import {Channel} from '../fchat';
-<<<<<<< HEAD
 import { Score, Scoring } from '../learn/matcher';
-import {BBCodeView} from './bbcode';
-=======
->>>>>>> 8b0fe1aa
+import {BBCodeView} from './bbcode/view';
 import {formatTime} from './common';
 import core from './core';
 import {Conversation} from './interfaces';
