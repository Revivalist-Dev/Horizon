<template>
    <div style="height:100%;display:flex;flex-direction:column;flex:1;margin:0 5px;position:relative" id="conversation">
        <div style="display:flex" v-if="isPrivate(conversation)" class="header">
            <img :src="characterImage" style="height:60px;width:60px;margin-right:10px" v-if="settings.showAvatars"/>
            <div style="flex:1;position:relative;display:flex;flex-direction:column;user-select:text">
                <div>
                    <user :character="conversation.character" :match="true"></user>
                    <a href="#" @click.prevent="showLogs()" class="btn">
                        <span class="fa fa-file-alt"></span> <span class="btn-text">{{l('logs.title')}}</span>
                    </a>
                    <a href="#" @click.prevent="showSettings()" class="btn">
                        <span class="fa fa-cog"></span> <span class="btn-text">{{l('conversationSettings.title')}}</span>
                    </a>
                    <a href="#" @click.prevent="reportDialog.report()" class="btn">
                        <span class="fa fa-exclamation-triangle"></span><span class="btn-text">{{l('chat.report')}}</span></a>

                    <a href="#" @click.prevent="showAds()" class="btn">
                        <span class="fa fa-ad"></span><span class="btn-text">Ads</span>
                    </a>

                    <a href="#" @click.prevent="showChannels()" class="btn">
                        <span class="fa fa-tv"></span><span class="btn-text">Channels</span>
                    </a>
                </div>
                <div style="overflow:auto;overflow-x:hidden;max-height:50px;user-select:text">
                    {{l('status.' + conversation.character.status)}}
                    <span v-show="conversation.character.statusText"> – <bbcode :text="conversation.character.statusText"></bbcode></span>
                </div>
            </div>
        </div>
        <div v-else-if="isChannel(conversation)" class="header">
            <div style="display: flex; align-items: center;">
                <div style="flex: 1;">
                    <span v-show="conversation.channel.id.substr(0, 4) !== 'adh-'" class="fa fa-star" :title="l('channel.official')"
                        style="margin-right:5px;vertical-align:sub"></span>
                    <h5 style="margin:0;display:inline;vertical-align:middle">{{conversation.name}}</h5>
                    <a href="#" @click.prevent="descriptionExpanded = !descriptionExpanded" class="btn">
                        <span class="fa" :class="{'fa-chevron-down': !descriptionExpanded, 'fa-chevron-up': descriptionExpanded}"></span>
                        <span class="btn-text">{{l('channel.description')}}</span>
                    </a>
                    <a href="#" @click.prevent="showManage()" v-show="isChannelMod" class="btn">
                        <span class="fa fa-edit"></span> <span class="btn-text">{{l('manageChannel.open')}}</span>
                    </a>
                    <a href="#" @click.prevent="showLogs()" class="btn">
                        <span class="fa fa-file-alt"></span> <span class="btn-text">{{l('logs.title')}}</span>
                    </a>
                    <a href="#" @click.prevent="showSettings()" class="btn">
                        <span class="fa fa-cog"></span> <span class="btn-text">{{l('conversationSettings.title')}}</span>
                    </a>
                    <a href="#" @click.prevent="reportDialog.report()" class="btn">
                        <span class="fa fa-exclamation-triangle"></span><span class="btn-text">{{l('chat.report')}}</span></a>
                </div>
                <ul class="nav nav-pills mode-switcher">
                    <li v-for="mode in modes" class="nav-item">
                        <a :class="isChannel(conversation) ? {active: conversation.mode == mode, disabled: conversation.channel.mode != 'both'} : undefined"
                            class="nav-link" href="#" @click.prevent="setMode(mode)">{{l('channel.mode.' + mode)}}</a>
                    </li>
                    <li>
                        <a @click.prevent="toggleNonMatchingAds()" :class="{active: showNonMatchingAds, disabled: !showNonMatchingAds}" v-show="(conversation.mode == 'both' || conversation.mode == 'ads')"
                            class="nav-link" href="#">Non-Matching</a>
                    </li>
                </ul>
            </div>
            <div style="z-index:5;position:absolute;left:0;right:0;max-height:60%;overflow:auto"
                :style="{display: descriptionExpanded ? 'block' : 'none'}" class="bg-solid-text border-bottom">
                <bbcode :text="conversation.channel.description"></bbcode>
            </div>
        </div>
        <div v-else class="header" style="display:flex;align-items:center">
            <h4>{{l('chat.consoleTab')}}</h4>
            <a href="#" @click.prevent="showLogs()" class="btn">
                <span class="fa fa-file-alt"></span> <span class="btn-text">{{l('logs.title')}}</span>
            </a>
        </div>
        <div class="search input-group" v-show="showSearch">
            <div class="input-group-prepend">
                <div class="input-group-text"><span class="fas fa-search"></span></div>
            </div>
            <input v-model="searchInput" @keydown.esc="hideSearch()" @keypress="lastSearchInput = Date.now()"
                :placeholder="l('chat.search')" ref="searchField" class="form-control"/>
            <a class="btn btn-sm btn-light" style="position:absolute;right:5px;top:50%;transform:translateY(-50%);line-height:0;z-index:10"
                @click="hideSearch"><i class="fas fa-times"></i></a>
        </div>
        <div class="auto-ads" v-show="isAutopostingAds()">
            <h4>{{l('admgr.activeHeader')}}</h4>
            <div class="update">{{adAutoPostUpdate}}</div>

            <div v-show="adAutoPostNextAd" class="next">
                <h5>{{l('admgr.comingNext')}}</h5>
                <div>{{(adAutoPostNextAd ? adAutoPostNextAd.substr(0, 64) : '')}}...</div>
            </div>

            <a class="btn btn-sm btn-outline-primary renew-autoposts" @click="renewAutoPosting()" v-if="!adsRequireSetup">{{l('admgr.renew')}}</a>
            <a class="btn btn-sm btn-outline-primary renew-autoposts" @click="showSettings()" v-if="adsRequireSetup">{{l('admgr.setup')}}</a>
        </div>
        <div class="border-top messages" :class="getMessageWrapperClasses()" ref="messages"
             @scroll="onMessagesScroll" style="flex:1;overflow:auto;margin-top:2px">
            <template v-for="message in messages">
                <message-view :message="message" :channel="isChannel(conversation) ? conversation.channel : undefined" :key="message.id"
                    :classes="message == conversation.lastRead ? 'last-read' : ''">
                </message-view>
                <span v-if="hasSFC(message) && message.sfc.action === 'report'" :key="'r' + message.id">
                    <a :href="'https://www.f-list.net/fchat/getLog.php?log=' + message.sfc.logid"
                        v-if="message.sfc.logid" target="_blank">{{l('events.report.viewLog')}}</a>
                    <span v-else>{{l('events.report.noLog')}}</span>
                    <span v-show="!message.sfc.confirmed">
                        | <a href="#" @click.prevent="message.sfc.action === 'report' && acceptReport(message.sfc)">{{l('events.report.confirm')}}</a>
                    </span>
                </span>
            </template>
        </div>
        <bbcode-editor v-model="conversation.enteredText" @keydown="onKeyDown" :extras="extraButtons" @input="keepScroll"
            :classes="'form-control chat-text-box' + (isChannel(conversation) && conversation.isSendingAds ? ' ads-text-box' : '')"
            :hasToolbar="settings.bbCodeBar" ref="textBox" style="position:relative;margin-top:5px"
            :maxlength="isChannel(conversation) || isPrivate(conversation) ? conversation.maxMessageLength : undefined">
            <span v-if="isPrivate(conversation) && conversation.typingStatus !== 'clear'" class="chat-info-text">
                {{l('chat.typing.' + conversation.typingStatus, conversation.name)}}
            </span>
            <div v-show="conversation.infoText" class="chat-info-text">
                <span class="fa fa-times" style="cursor:pointer" @click.stop="conversation.infoText = ''"></span>
                <span style="flex:1;margin-left:5px">{{conversation.infoText}}</span>
            </div>
            <div v-show="conversation.errorText" class="chat-info-text">
                <span class="fa fa-times" style="cursor:pointer" @click.stop="conversation.errorText = ''"></span>
                <span class="redText" style="flex:1;margin-left:5px">{{conversation.errorText}}</span>
            </div>
            <div class="bbcode-editor-controls">
                <div v-if="isChannel(conversation) || isPrivate(conversation)" style="margin-right:5px">
                    {{getByteLength(conversation.enteredText)}} / {{conversation.maxMessageLength}}
                </div>
                <ul class="nav nav-pills send-ads-switcher" v-if="isChannel(conversation)"
                    style="position:relative;z-index:10;margin-right:5px">
                    <li class="nav-item">
                        <a href="#" :class="{active: !conversation.isSendingAds, disabled: (conversation.channel.mode != 'both') || (conversation.adManager.isActive())}"
                            class="nav-link" @click.prevent="setSendingAds(false)">{{l('channel.mode.chat')}}</a>
                    </li>
                    <li class="nav-item">
                        <a href="#" :class="{active: conversation.isSendingAds, disabled: (conversation.channel.mode != 'both') || (conversation.adManager.isActive())}"
                            class="nav-link" @click.prevent="setSendingAds(true)">{{adsMode}}</a>
                    </li>
                    <li class="nav-item">
                        <a href="#" :class="{active: conversation.adManager.isActive()}" class="nav-link toggle-autopost" @click="toggleAutoPostAds()">{{l('admgr.toggleAutoPost')}}</a>
                    </li>
                </ul>
                <div class="btn btn-sm btn-primary" v-show="!settings.enterSend" @click="sendButton">{{l('chat.send')}}</div>
            </div>
        </bbcode-editor>
        <command-help ref="helpDialog"></command-help>
        <settings ref="settingsDialog" :conversation="conversation"></settings>
        <logs ref="logsDialog" :conversation="conversation"></logs>
        <manage-channel ref="manageDialog" v-if="isChannel(conversation)" :channel="conversation.channel"></manage-channel>
        <ad-view ref="adViewer" v-if="isPrivate(conversation) && conversation.character" :character="conversation.character"></ad-view>
        <channel-list ref="channelList" v-if="isPrivate(conversation)" :character="conversation.character"></channel-list>
    </div>
</template>

<script lang="ts">
    import {Component, Hook, Prop, Watch} from '@f-list/vue-ts';
    import Vue from 'vue';
    import {EditorButton, EditorSelection} from '../bbcode/editor';
    import {BBCodeView} from '../bbcode/view';
    import {isShowing as anyDialogsShown} from '../components/Modal.vue';
    import {Keys} from '../keys';
<<<<<<< HEAD
    import AdView from './AdView.vue';
    import {BBCodeView, Editor} from './bbcode';
=======
    import {Editor} from './bbcode';
>>>>>>> 8b0fe1aa
    import CommandHelp from './CommandHelp.vue';
    import { characterImage, getByteLength, getKey } from './common';
    import ConversationSettings from './ConversationSettings.vue';
    import core from './core';
    import {Channel, channelModes, Character, Conversation, Settings} from './interfaces';
    import l from './localize';
    import Logs from './Logs.vue';
    import ManageChannel from './ManageChannel.vue';
    import MessageView from './message_view';
    import ReportDialog from './ReportDialog.vue';
    import {isCommand} from './slash_commands';
    import UserView from './UserView.vue';
    import UserChannelList from './UserChannelList.vue';
    import * as _ from 'lodash';


    @Component({
        components: {
            user: UserView, 'bbcode-editor': Editor, 'manage-channel': ManageChannel, settings: ConversationSettings,
<<<<<<< HEAD
            logs: Logs, 'message-view': MessageView, bbcode: BBCodeView, 'command-help': CommandHelp,
            'ad-view': AdView, 'channel-list': UserChannelList
=======
            logs: Logs, 'message-view': MessageView, bbcode: BBCodeView(core.bbCodeParser), 'command-help': CommandHelp
>>>>>>> 8b0fe1aa
        }
    })
    export default class ConversationView extends Vue {
        @Prop({required: true})
        readonly reportDialog!: ReportDialog;
        modes = channelModes;
        descriptionExpanded = false;
        l = l;
        extraButtons: EditorButton[] = [];
        getByteLength = getByteLength;
        tabOptions: string[] | undefined;
        tabOptionsIndex!: number;
        tabOptionSelection!: EditorSelection;
        showSearch = false;
        searchInput = '';
        search = '';
        lastSearchInput = 0;
        messageCount = 0;
        searchTimer = 0;
        messageView!: HTMLElement;
        resizeHandler!: EventListener;
        keydownHandler!: EventListener;
        keypressHandler!: EventListener;
        scrolledDown = true;
        scrolledUp = false;
        ignoreScroll = false;
        adCountdown = 0;
        adsMode = l('channel.mode.ads');
        autoPostingUpdater = 0;
        adAutoPostUpdate: string | null = null;
        adAutoPostNextAd: string | null = null;
        adsRequireSetup = false;
        isChannel = Conversation.isChannel;
        isPrivate = Conversation.isPrivate;
        showNonMatchingAds = true;

        @Hook('mounted')
        mounted(): void {
            this.extraButtons = [{
                title: 'Help\n\nClick this button for a quick overview of slash commands.',
                tag: '?',
                icon: 'fa-question',
                handler: () => (<CommandHelp>this.$refs['helpDialog']).show()
            }];
            window.addEventListener('resize', this.resizeHandler = () => this.keepScroll());
            window.addEventListener('keypress', this.keypressHandler = () => {
                const selection = document.getSelection();
                if((selection === null || selection.isCollapsed) && !anyDialogsShown &&
                    (document.activeElement === document.body || document.activeElement === null || document.activeElement.tagName === 'A'))
                    (<Editor>this.$refs['textBox']).focus();
            });
            window.addEventListener('keydown', this.keydownHandler = ((e: KeyboardEvent) => {
                if(getKey(e) === Keys.KeyF && (e.ctrlKey || e.metaKey) && !e.shiftKey && !e.altKey) {
                    this.showSearch = true;
                    this.$nextTick(() => (<HTMLElement>this.$refs['searchField']).focus());
                }
            }) as EventListener);
            this.searchTimer = window.setInterval(() => {
                if(Date.now() - this.lastSearchInput > 500 && this.search !== this.searchInput)
                    this.search = this.searchInput;
            }, 500);
            this.messageView = <HTMLElement>this.$refs['messages'];
            this.$watch('conversation.nextAd', (value: number) => {
                const setAdCountdown = () => {
                    const diff = ((<Conversation.ChannelConversation>this.conversation).nextAd - Date.now()) / 1000;
                    if(diff <= 0) {
                        if(this.adCountdown !== 0) window.clearInterval(this.adCountdown);
                        this.adCountdown = 0;
                        this.adsMode = l('channel.mode.ads');
                    } else this.adsMode = l('channel.mode.ads.countdown', Math.floor(diff / 60), Math.floor(diff % 60));
                };
                if(Date.now() < value && this.adCountdown === 0)
                    this.adCountdown = window.setInterval(setAdCountdown, 1000);
                setAdCountdown();
            });

            this.$watch(() => this.conversation.adManager.isActive(), () => (this.refreshAutoPostingTimer()));
            this.refreshAutoPostingTimer();
        }

        @Hook('destroyed')
        destroyed(): void {
            window.removeEventListener('resize', this.resizeHandler);
            window.removeEventListener('keydown', this.keydownHandler);
            window.removeEventListener('keypress', this.keypressHandler);
            clearInterval(this.searchTimer);
            clearInterval(this.autoPostingUpdater);
            clearInterval(this.adCountdown);
        }

        hideSearch(): void {
            this.showSearch = false;
            this.searchInput = '';
        }

        get conversation(): Conversation {
            return core.conversations.selectedConversation;
        }

        get messages(): ReadonlyArray<Conversation.Message | Conversation.SFCMessage> {
            if(this.search === '') return this.conversation.messages;
            const filter = new RegExp(this.search.replace(/[^\w]/gi, '\\$&'), 'i');
            return this.conversation.messages.filter((x) => filter.test(x.text) || (filter.test(_.get(x, 'sender.name', '') as string)));
        }

        async sendButton(): Promise<void> {
            return this.conversation.send();
        }

        @Watch('conversation')
        conversationChanged(): void {
            if(!anyDialogsShown) (<Editor>this.$refs['textBox']).focus();
            this.$nextTick(() => setTimeout(() => this.messageView.scrollTop = this.messageView.scrollHeight));
            this.scrolledDown = true;
            this.refreshAutoPostingTimer();
        }

        @Watch('conversation.messages')
        messageAdded(newValue: Conversation.Message[]): void {
            this.keepScroll();
            if(!this.scrolledDown && newValue.length === this.messageCount)
                this.messageView.scrollTop -= (this.messageView.firstElementChild!).clientHeight;
            this.messageCount = newValue.length;
        }

        keepScroll(): void {
            if(this.scrolledDown) {
                this.ignoreScroll = true;
                this.$nextTick(() => setTimeout(() => {
                    this.ignoreScroll = true;
                    this.messageView.scrollTop = this.messageView.scrollHeight;
                }, 0));
            }
        }

        onMessagesScroll(): void {
            if(this.ignoreScroll) {
                this.ignoreScroll = false;
                return;
            }
            if(this.messageView.scrollTop < 20) {
                if(!this.scrolledUp) {
                    const firstMessage = this.messageView.firstElementChild;
                    if(this.conversation.loadMore() && firstMessage !== null) {
                        this.messageView.style.overflow = 'hidden';
                        this.$nextTick(() => {
                            this.messageView.scrollTop = (<HTMLElement>firstMessage).offsetTop;
                            this.messageView.style.overflow = 'auto';
                        });
                    }
                }
                this.scrolledUp = true;
            } else this.scrolledUp = false;
            this.scrolledDown = this.messageView.scrollTop + this.messageView.offsetHeight >= this.messageView.scrollHeight - 15;
        }

        @Watch('conversation.errorText')
        @Watch('conversation.infoText')
        textChanged(newValue: string, oldValue: string): void {
            if(oldValue.length === 0 && newValue.length > 0) this.keepScroll();
        }

        @Watch('conversation.typingStatus')
        // tslint:disable-next-line: ban-ts-ignore
        // @ts-ignore-next
        typingStatusChanged(str: string, oldValue: string): void {
            if(oldValue === 'clear') this.keepScroll();
        }

        async onKeyDown(e: KeyboardEvent): Promise<void> {
            const editor = <Editor>this.$refs['textBox'];
            if(getKey(e) === Keys.Tab) {
                if(e.shiftKey || e.altKey || e.ctrlKey || e.metaKey) return;
                e.preventDefault();
                if(this.conversation.enteredText.length === 0 || this.isConsoleTab) return;
                if(this.tabOptions === undefined) {
                    const selection = editor.getSelection();
                    if(selection.text.length === 0) {
                        const match = /\b[\w]+$/.exec(editor.text.substring(0, selection.end));
                        if(match === null) return;
                        selection.start = match.index < 0 ? 0 : match.index;
                        selection.text = editor.text.substring(selection.start, selection.end);
                        if(selection.text.length === 0) return;
                    }
                    const search = new RegExp(`^${selection.text.replace(/[^\w]/gi, '\\$&')}`, 'i');
                    const c = (<Conversation.PrivateConversation>this.conversation);
                    let options: ReadonlyArray<{character: Character}>;
                    options = Conversation.isChannel(this.conversation) ? this.conversation.channel.sortedMembers :
                        [{character: c.character}, {character: core.characters.ownCharacter}];
                    this.tabOptions = options.filter((x) => search.test(x.character.name)).map((x) => x.character.name);
                    this.tabOptionsIndex = 0;
                    this.tabOptionSelection = selection;
                }
                if(this.tabOptions.length > 0) {
                    const selection = editor.getSelection();
                    if(selection.end !== this.tabOptionSelection.end) return;
                    if(this.tabOptionsIndex >= this.tabOptions.length) this.tabOptionsIndex = 0;
                    const name = this.tabOptions[this.tabOptionsIndex];
                    const userName = (isCommand(this.conversation.enteredText) ? name : `[user]${name}[/user]`);
                    this.tabOptionSelection.end = this.tabOptionSelection.start + userName.length;
                    this.conversation.enteredText = this.conversation.enteredText.substr(0, this.tabOptionSelection.start) + userName +
                        this.conversation.enteredText.substr(selection.end);
                    ++this.tabOptionsIndex;
                }
            } else {
                if(this.tabOptions !== undefined) this.tabOptions = undefined;
                if(getKey(e) === Keys.ArrowUp && this.conversation.enteredText.length === 0
                    && !e.shiftKey && !e.altKey && !e.ctrlKey && !e.metaKey)
                    this.conversation.loadLastSent();
                else if(getKey(e) === Keys.Enter) {
                    if(e.shiftKey === this.settings.enterSend) return;
                    e.preventDefault();
                    await this.conversation.send();
                }
            }
        }

        setMode(mode: Channel.Mode): void {
            const conv = (<Conversation.ChannelConversation>this.conversation);
            if(conv.channel.mode === 'both') conv.mode = mode;
        }


        toggleNonMatchingAds(): void {
            this.showNonMatchingAds = !this.showNonMatchingAds;
        }


        /* tslint:disable */
        getMessageWrapperClasses(): any {
            if (!this.isChannel(this.conversation)) {
                return {};
            }

            const conv = <Conversation.ChannelConversation>this.conversation;
            const classes:any = {};

            classes['messages-' + conv.mode] = true;
            classes['hide-non-matching'] = !this.showNonMatchingAds;

            return classes;
        }

        acceptReport(sfc: {callid: number}): void {
            core.connection.send('SFC', {action: 'confirm', callid: sfc.callid});
        }

        setSendingAds(is: boolean): void {
            const conv = (<Conversation.ChannelConversation>this.conversation);
            if(conv.channel.mode === 'both') {
                conv.isSendingAds = is;
                (<Editor>this.$refs['textBox']).focus();
            }
        }

        showLogs(): void {
            (<Logs>this.$refs['logsDialog']).show();
        }

        showSettings(): void {
            (<ConversationSettings>this.$refs['settingsDialog']).show();
        }

        showManage(): void {
            (<ManageChannel>this.$refs['manageDialog']).show();
        }

        showAds(): void {
            (<AdView>this.$refs['adViewer']).show();
        }

        showChannels(): void {
            (<UserChannelList>this.$refs['channelList']).show();
        }


        isAutopostingAds(): boolean {
            return this.conversation.adManager.isActive();
        }


        stopAutoPostAds(): void {
            this.conversation.adManager.stop();
        }


        renewAutoPosting(): void {
            this.conversation.adManager.renew();

            this.refreshAutoPostingTimer();
        }


        toggleAutoPostAds(): void {
            if(this.isAutopostingAds())
                this.stopAutoPostAds();
            else
                this.conversation.adManager.start();

            this.refreshAutoPostingTimer();
        }


        refreshAutoPostingTimer(): void {
            if (this.autoPostingUpdater)
                window.clearInterval(this.autoPostingUpdater);

            if (!this.isAutopostingAds()) {
                this.adAutoPostUpdate = null;
                this.adAutoPostNextAd = null;
                return;
            }

            const updateAutoPostingState = () => {
                const adManager = this.conversation.adManager;

                this.adAutoPostNextAd = adManager.getNextAd() || null;

                if(this.adAutoPostNextAd) {
                    const diff = ((adManager.getNextPostDue() || new Date()).getTime() - Date.now()) / 1000;
                    const expDiff = ((adManager.getExpireDue() || new Date()).getTime() - Date.now()) / 1000;

                    const diffMins = Math.floor(diff / 60);
                    const diffSecs = Math.floor(diff % 60);
                    const expDiffMins = Math.floor(expDiff / 60);
                    const expDiffSecs = Math.floor(expDiff % 60);

                    this.adAutoPostUpdate = l(
                        ((adManager.getNextPostDue()) && (!adManager.getFirstPost())) ? 'admgr.postingBegins' : 'admgr.nextPostDue',
                        diffMins,
                        diffSecs
                    ) + l('admgr.expiresIn', expDiffMins, expDiffSecs);

                    this.adsRequireSetup = false;
                } else {
                    this.adAutoPostNextAd = null;

                    this.adAutoPostUpdate = l('admgr.noAds');
                    this.adsRequireSetup = true;
                }
            };

            this.autoPostingUpdater = window.setInterval(updateAutoPostingState, 1000);

            updateAutoPostingState();
        }


        hasSFC(message: Conversation.Message): message is Conversation.SFCMessage {
            // noinspection TypeScriptValidateTypes
            return (<Partial<Conversation.SFCMessage>>message).sfc !== undefined;
        }

        get characterImage(): string {
            return characterImage(this.conversation.name);
        }

        get settings(): Settings {
            return core.state.settings;
        }

        get isConsoleTab(): boolean {
            return this.conversation === core.conversations.consoleTab;
        }

        get isChannelMod(): boolean {
            if(core.characters.ownCharacter.isChatOp) return true;
            const conv = (<Conversation.ChannelConversation>this.conversation);
            const member = conv.channel.members[core.connection.character];
            return member !== undefined && member.rank > Channel.Rank.Member;
        }
    }
</script>

<style lang="scss">
    @import "~bootstrap/scss/functions";
    @import "~bootstrap/scss/variables";
    @import "~bootstrap/scss/mixins/breakpoints";

    #conversation {
        .header {
            @media (min-width: breakpoint-min(md)) {
                margin-right: 32px;
            }
            .btn {
                padding: 2px 5px;
            }
        }

        .send-ads-switcher a {
            padding: 3px 10px;
        }


        .toggle-autopost {
            margin-left: 1px;
        }


        .auto-ads {
            background-color: rgba(255, 128, 32, 0.8);
            padding-left: 10px;
            padding-right: 10px;
            padding-top: 5px;
            padding-bottom: 5px;
            margin: 0;
            position: relative;

            .renew-autoposts {
                display: block;
                float: right;
                /* margin-top: auto; */
                /* margin-bottom: auto; */
                position: absolute;
                /* bottom: 1px; */
                right: 10px;
                top: 50%;
                transform: translateY(-50%);
                border-color: rgba(255, 255, 255, 0.5);
                color: rgba(255, 255, 255, 0.9);

                &:hover {
                    background-color: rgba(255, 255, 255, 0.3);
                }

                &:active {
                    background-color: rgba(255, 255, 255, 0.6);
                }
            }

            h4 {
                font-size: 1.1rem;
                margin: 0;
                line-height: 100%;
            }

            .update {
                color: rgba(255, 255, 255, 0.6);
                font-size: 13px;
            }

            .next {
                margin-top: 0.5rem;
                color: rgba(255, 255, 255, 0.4);
                font-size: 11px;

                h5 {
                    font-size: 0.8rem;
                    margin: 0;
                    line-height: 100%;
                }
            }

        }

        @media (max-width: breakpoint-max(sm)) {
            .mode-switcher a {
                padding: 5px 8px;
            }
        }
    }

    .chat-info-text {
        display: flex;
        align-items: center;
        flex: 1 51%;
        @media (max-width: breakpoint-max(xs)) {
            flex-basis: 100%;
        }
    }

    .message-time,
    .message .message-time,
    .ad-viewer .message-time {
        background-color: #4f4f61;
        color: #dadada;
        border-radius: 3px;
        padding-left: 3px;
        padding-right: 3px;
        padding-bottom: 2px;
        padding-top: 1px;
        margin-right: 3px;
        font-size: 80%;
    }

    .ad-viewer {
       display: block;

        h3 {
            font-size: 12pt;

            .message-time {
                padding-bottom: 1px;
            }
        }

        .border-bottom {
            margin-bottom: 15px;
            border-width: 1px;
        }
    }


    .user-view {
        .match-found {
            margin-left: 3px;
            padding-left: 2px;
            padding-right: 2px;
            border-radius: 3px;
            color: rgba(255, 255, 255, 0.8);
            font-size: 75%;
            padding-top: 0;
            padding-bottom: 0;
            text-align: center;
            display: inline-block;
            text-transform: uppercase;

            &.match {
                background-color: rgb(0, 142, 0);
                border: solid 1px rgb(0, 113, 0);
            }

            &.weak-match {
                background-color: rgb(0, 80, 0);
                border: 1px solid rgb(0, 64, 0);
            }

            &.weak-mismatch {
                background-color: rgb(152, 134, 0);
                border: 1px solid rgb(142, 126, 0);
            }

            &.mismatch {
                background-color: rgb(171, 0, 0);
                border: 1px solid rgb(128, 0, 0);
            }
        }
    }


    .messages.hide-non-matching .message.message-score {
        &.mismatch {
            display: none;
        }
    }

    .message {
        &.message-event {
            font-size: 85%;
            background-color: rgba(255, 255, 255, 0.1);
        }

        &.message-score {
            padding-left: 5px;
            border-bottom: 1px solid rgba(255, 255, 255, 0.1);

            &.match {
                border-left: 12px solid #048a04;
                background-color: rgba(0, 110, 0, 0.47);
                // border-left: 12px solid #027b02;
                // background-color: rgba(1, 115, 1, 0.45);
            }

            &.weak-match {
                border-left: 12px solid #014a01;
                background-color: rgba(0, 79, 0, 0.4);

                .bbcode {
                    filter: grayscale(0.25);
                    opacity: 0.77;
                }
            }

            &.neutral {
                border-left: 12px solid #555;

                .bbcode {
                    filter: grayscale(0.5);
                }

                .bbcode,
                .user-view,
                .message-time {
                    opacity: 0.6;
                }
            };

            &.weak-mismatch {
                background-color: rgba(208, 188, 0, 0.0);
                border-left: 12px solid rgb(138, 123, 0);

                .bbcode {
                    filter: grayscale(0.7);
                }

                .bbcode,
                .user-view,
                .message-time {
                    opacity: 0.55;
                }
            }

            &.mismatch {
                border-left: 12px solid #841a1a;

                .bbcode {
                    filter: grayscale(0.8);
                }

                .bbcode,
                .user-view,
                .message-time {
                    opacity: 0.3;
                }
            }
        }
    }
</style><|MERGE_RESOLUTION|>--- conflicted
+++ resolved
@@ -161,12 +161,8 @@
     import {BBCodeView} from '../bbcode/view';
     import {isShowing as anyDialogsShown} from '../components/Modal.vue';
     import {Keys} from '../keys';
-<<<<<<< HEAD
     import AdView from './AdView.vue';
-    import {BBCodeView, Editor} from './bbcode';
-=======
     import {Editor} from './bbcode';
->>>>>>> 8b0fe1aa
     import CommandHelp from './CommandHelp.vue';
     import { characterImage, getByteLength, getKey } from './common';
     import ConversationSettings from './ConversationSettings.vue';
@@ -186,12 +182,8 @@
     @Component({
         components: {
             user: UserView, 'bbcode-editor': Editor, 'manage-channel': ManageChannel, settings: ConversationSettings,
-<<<<<<< HEAD
-            logs: Logs, 'message-view': MessageView, bbcode: BBCodeView, 'command-help': CommandHelp,
+            logs: Logs, 'message-view': MessageView, bbcode: BBCodeView(core.bbCodeParser), 'command-help': CommandHelp,
             'ad-view': AdView, 'channel-list': UserChannelList
-=======
-            logs: Logs, 'message-view': MessageView, bbcode: BBCodeView(core.bbCodeParser), 'command-help': CommandHelp
->>>>>>> 8b0fe1aa
         }
     })
     export default class ConversationView extends Vue {
