# Table of Contents <!-- omit in toc -->

- [Download](#download)
- [F-Chat Horizon](#f-chat-horizon)
  - [Features](#features)
  - [Goals](#goals)
- [Installing](#installing)
  - [Windows](#windows)
  - [MacOS](#macos)
  - [Linux](#linux)
    - [Debian/Ubuntu (deb)](#debianubuntu-deb)
    - [AppImage](#appimage)
    - [Tarball (tar.gz)](#tarball-targz)
    - [Arch-based (pacman)](#arch-based-pacman)
- [Usage](#usage)
  - [Getting started](#getting-started)
  - [Wiki](#wiki)
  - [FAQ:](#faq)
- [Development](#development)
- [Credits](#credits)

# Download

[Windows x64](https://github.com/Fchat-Horizon/Horizon/releases/latest/download/F-Chat.Horizon-win-x64.exe) |
[Windows arm64](https://github.com/Fchat-Horizon/Horizon/releases/latest/download/F-Chat.Horizon-win-arm64.exe) |
[MacOS (Universal)](https://github.com/Fchat-Horizon/Horizon/releases/latest/download/F-Chat.Horizon-mac-universal.dmg) |
[Linux x64](https://github.com/Fchat-Horizon/Horizon/releases/latest/download/F-Chat.Horizon-linux-x64.AppImage) |
[Linux arm64](https://github.com/Fchat-Horizon/Horizon/releases/latest/download/F-Chat.Horizon-linux-arm64.AppImage)

# F-Chat Horizon

This repository contains a continuation of the heavily customized F-Chat Rising, a version of the mainline F-Chat 3.0 client.

## Features

In a non-exhaustive list, F-Chat Horizon has these features!

- **Profile matching** automatically compares your profile with others to determine with whom you are compatible.
- **Automatic ad posting** repeatedly posts and rotates ads on selected channels.
- **Link previews** popup shows a preview of an image / video when you hover your mouse over a link.
- **Caching** speeds up profile loads and other actions.
- **Smart filters** let you choose what kind of ads and posts you see in the chat.

## Goals

F-Chat Horizon aims to be an opinionated fork of F-Chat Rising. Instead of aiming solely to be a more customized fork of the original client, we aim to:

- Set a sound foundation for further forks, with different goals.
- Enforce code-quality standards
- Aim to be progressive in functionality.
  - Additional functionality should be optional.
- Maintain the _core_ functionality from **Rising**.

While more features will be added, we aim to not deviate _too_ heavily from the original client as to avoid feature-creep.

# Installing

F-chat Rising can be installed on all _major_ operating systems (Minus BSDs.)

## Windows

> [!NOTE]
> I, the developer of this project, do not use windows, _and thus cannot test these._ While I have no reason to believe they won't work, please [contact me](https://horizn.moe/contact.html) with any bugs.

1. Download the installer for your architecture:
   - [Windows x64](https://github.com/Fchat-Horizon/Horizon/releases/latest/download/F-Chat.Horizon-win-x64.exe)
   - [Windows arm64](https://github.com/Fchat-Horizon/Horizon/releases/latest/download/F-Chat.Horizon-win-arm64.exe)
2. Run the downloaded installer and follow the on-screen instructions.

(Maybe one day we'll support winget~)

## MacOS

> [!WARNING]
> Due to that nature of Mac, MacOS builds are **experimental**. Please [contact me](https://horizn.moe/contact.html) if you have any issues.

<<<<<<< HEAD
Since we currently don't have a paid developer license (and MacOS by default blocks unsigned apps downloaded from the internet), you may need to manually allow the app in your command line.

1. Download the installer. This _should_ work for both M1 / Intel based systems
   - [MacOS (Universal)](https://github.com/Fchat-Horizon/Horizon/releases/latest/download/F-Chat%20Horizon-mac-universal.dmg)
=======
1. Download the installer. This _should_ work for M1 / Intel based systems
   - [MacOS (Universal)](https://github.com/Fchat-Horizon/Horizon/releases/latest/download/F-Chat.Horizon-mac-universal.dmg)
>>>>>>> 72a8aa0c
2. Open the downloaded .dmg file and drag the application to your Applications folder.
   If you get a warning saying `"F-Chat" is damaged and can't be opened. You should move it to the Bin.` while attempting to open F-Chat, continue past step 2:
3. Open your Terminal app
4. Type the following command and press Enter:

```bash
xattr -d com.apple.quarantine /Applications/F-Chat\ Horizon.app
```

Or if you don't like using the Terminal

3. Open the Applications folder in your finder, and hold the Ctrl key while clicking the F-Chat Horizon icon, and select "Open".
4. The warning should appear like normal, but if you then go to System Settings > Privacy and Security, F-Chat Horizon should appear as a blocked app. Clicking "Open Anyway" should add it to the whitelist and let you use it as normal.

![MacOS Ctrl-Open](https://raw.githubusercontent.com/Fchat-Horizon/Horizon/refs/heads/main/docs/imgages/macos-whitelist-ctrl-open.png)
![MacOS System Settings Whitelist](https://raw.githubusercontent.com/Fchat-Horizon/Horizon/refs/heads/main/docs/imgages/macos-whitelist-settings.png)

5. Now the app should open as expected.

This is unfortunately unresolvable unless we either get a paid developer license from Apple, or if users disable the Gatekeeper whitelist from their system altogether– which we do not recommend you do.

## Linux

Select the correct package for your distribution and architecture:

### Debian/Ubuntu (deb)

1. Download the `.deb` file for your architecture.
   - [Linux x64 .deb](https://github.com/Fchat-Horizon/Horizon/releases/latest/download/F-Chat.Horizon-linux-x64.deb)
   - [Linux arm64 .deb](https://github.com/Fchat-Horizon/Horizon/releases/latest/download/F-Chat.Horizon-linux-arm64.deb)
2. Install:
   ```bash
   sudo dpkg -i F-Chat.Horizon-linux-<arch>.deb
   ```

### AppImage

1. Download the AppImage for your architecture:
   - [Linux x64 .AppImage](https://github.com/Fchat-Horizon/Horizon/releases/latest/download/F-Chat.Horizon-linux-x64.AppImage)
   - [Linux arm64 .AppImage](https://github.com/Fchat-Horizon/Horizon/releases/latest/download/F-Chat.Horizon-linux-arm64.AppImage)
2. Make it executable, then run:
   ```bash
   chmod +x F-Chat.Horizon-linux-<arch>.AppImage
   ./F-Chat.Horizon-linux-<arch>.AppImage
   ```

### Tarball (tar.gz)

1. Download the `.tar.gz` for your architecture:
   - [Linux x64 .tar.gz](https://github.com/Fchat-Horizon/Horizon/releases/latest/download/F-Chat.Horizon-linux-x64.tar.gz)
   - [Linux arm64 .tar.gz](https://github.com/Fchat-Horizon/Horizon/releases/latest/download/F-Chat.Horizon-linux-arm64.tar.gz)
2. Extract and run:
   ```bash
   tar -xzf F-Chat.Horizon-linux-<arch>.tar.gz
   cd F-Chat.Horizon-linux-<arch>
   ./F-Chat.Horizon
   ```

### Arch-based (pacman)

> [!NOTE]
> There is currently no offical support for arch.
> You will have you build the .pacman file yourself. `cd electron` and run `pnpm build:linux:arch`
>
> You need to have pacman available on your system to build the arch builds. Duh.

1. Download the `.pacman` file for your architecture.
   - [Linux x64 .pacman](https://github.com/Fchat-Horizon/Horizon/releases/latest/download/F-Chat.Horizon-linux-x64.pacman)
   - [Linux arm64 .pacman](https://github.com/Fchat-Horizon/Horizon/releases/latest/download/F-Chat.Horizon-linux-arm64.pacman)
2. Install:
   ```bash
   sudo pacman -U F-Chat.Horizon-linux-<arch>.pacman
   ```

# Usage

## Getting started

When you first load F-Chat Horizon, you'll notice its interface is closely similar to the original client. However, note the added menus:

1. **Ad Editor**: Located underneath your profile, entering the Ad editor will open an additional menu. Here you can edit the ads you want to post!
   - Assign a 'tag' to your ads. You can use the 'post ads' function to post ads of specific tag types into specified channels.
2. **Post Ads**: Located under the Ad Editor, clicking this button will open the ad posting dialog. You can select the tags and channels for your ads.
3. **Settings**: Horizon adds additional settings under the settings button.
   - _The Horizon tab_: Contains general settings for Horizon
   - _The Smart Filters tab_: Here you can configure the smart filters. **Be aware that this is a work in progress!**

## Wiki

The (currently work in progress and non-existing at this current moment) wiki has additional information on using Horizon

## FAQ:

1. The more information you have in your profile (**non-custom** kinks in particular), the better the matching quality will be. The algorithm considers the following data points:
   - Age
   - Gender
   - Sexual preference
   - Dominance preference
   - Human/anthro preference
   - Post length preference
   - Position preference
   - Non-custom kinks
   - Species
1. Matching for non-binary genders relies on kinks. For example, if your non-binary character has a preference for females, make sure 'females' are listed as a favorite kink.
   - Similarly if you want to match with non-binary genders -- independent of your characters' gender -- add your preferred non-binary types into your kink list.
1. 'Older characters' and 'younger characters' kink preferences are interpreted as age difference of 8+ years.
1. Comparison results will get faster over time, as more and more character data is cached.
1. If you have a species-fluid character (e.g. you play both your character as both a human and an anthro), you can indicate this by setting your **species** in your character profile in the following ways. F-List Rising will then score you against the best fitting type.
   - Human or tiger
   - Human, tiger, or dragon
   - Anthro (Horse or Tiger)
   - Dragon (Dwarf, Elf, or Human)
   - Elf (optionally vampire or dwarf)
   - Feline (optionally horse, tiger, or elf)

# Development

Please read [CONTRIBUTING.md](./CONTRIBUTING.md)

# Credits

- _CodingWithAnxiety_, Project Maintainer
- _kawinski_, Assigned Project Nerd (Aka, helps with project direction.)
- _FatCatClient_, (Temporary) co-owner.<|MERGE_RESOLUTION|>--- conflicted
+++ resolved
@@ -74,15 +74,10 @@
 > [!WARNING]
 > Due to that nature of Mac, MacOS builds are **experimental**. Please [contact me](https://horizn.moe/contact.html) if you have any issues.
 
-<<<<<<< HEAD
-Since we currently don't have a paid developer license (and MacOS by default blocks unsigned apps downloaded from the internet), you may need to manually allow the app in your command line.
-
-1. Download the installer. This _should_ work for both M1 / Intel based systems
-   - [MacOS (Universal)](https://github.com/Fchat-Horizon/Horizon/releases/latest/download/F-Chat%20Horizon-mac-universal.dmg)
-=======
+Since we currently don't have a paid developer license (and MacOS by default blocks unsigned apps downloaded from the internet), you may need to manually allow the app in your command line or System Settings.
+
 1. Download the installer. This _should_ work for M1 / Intel based systems
    - [MacOS (Universal)](https://github.com/Fchat-Horizon/Horizon/releases/latest/download/F-Chat.Horizon-mac-universal.dmg)
->>>>>>> 72a8aa0c
 2. Open the downloaded .dmg file and drag the application to your Applications folder.
    If you get a warning saying `"F-Chat" is damaged and can't be opened. You should move it to the Bin.` while attempting to open F-Chat, continue past step 2:
 3. Open your Terminal app
