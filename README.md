# Table of Contents <!-- omit in toc -->

- [Download](#download)
- [F-Chat Horizon](#f-chat-horizon)
  - [Features](#features)
  - [Goals](#goals)
- [Installing](#installing)
  - [Windows](#windows)
  - [MacOS](#macos)
  - [Linux](#linux)
    - [Debian/Ubuntu (deb)](#debianubuntu-deb)
    - [AppImage](#appimage)
    - [Tarball (tar.gz)](#tarball-targz)
    - [Arch-based (pacman)](#arch-based-pacman)
- [Usage](#usage)
  - [Getting started](#getting-started)
  - [Wiki](#wiki)
  - [FAQ:](#faq)
- [Development](#development)
- [Credits](#credits)

# Download

[Windows x64](https://github.com/Fchat-Horizon/Horizon/releases/latest/download/F-Chat%20Horizon-win-x64.exe) |
[Windows arm64](https://github.com/Fchat-Horizon/Horizon/releases/latest/download/F-Chat%20Horizon-win-arm64.exe) |
[MacOS (Universal)](https://github.com/Fchat-Horizon/Horizon/releases/latest/download/F-Chat%20Horizon-mac-universal.dmg) |
[Linux x64](https://github.com/Fchat-Horizon/Horizon/releases/latest/download/F-Chat%20Horizon-linux-x64.AppImage) |
[Linux arm64](https://github.com/Fchat-Horizon/Horizon/releases/latest/download/F-Chat%20Horizon-linux-arm64.AppImage)

# F-Chat Horizon

This repository contains a continuation of the heavily customized F-Chat Rising, a version of the mainline F-Chat 3.0 client.

## Features

In a non-exhaustive list, F-Chat Horizon has these features!

- **Profile matching** automatically compares your profile with others to determine with whom you are compatible.
- **Automatic ad posting** repeatedly posts and rotates ads on selected channels.
- **Link previews** popup shows a preview of an image / video when you hover your mouse over a link.
- **Caching** speeds up profile loads and other actions.
- **Smart filters** let you choose what kind of ads and posts you see in the chat.

## Goals

F-Chat Horizon aims to be an opinionated fork of F-Chat Rising. Instead of aiming solely to be a more customized fork of the original client, we aim to:

- Set a sound foundation for further forks, with different goals.
- Enforce code-quality standards
- Aim to be progressive in functionality.
  - Additional functionality should be optional.
- Maintain the _core_ functionality from **Rising**.

While more features will be added, we aim to not deviate _too_ heavily from the original client as to avoid feature-creep.

# Installing

F-chat Rising can be installed on all _major_ operating systems (Minus BSDs.)

## Windows

> [!NOTE]
> I, the developer of this project, do not use windows, _and thus cannot test these._ While I have no reason to believe they won't work, please [contact me](https://horizn.moe/contact.html) with any bugs.

1. Download the installer for your architecture:
   - [Windows x64](https://github.com/Fchat-Horizon/Horizon/releases/latest/download/F-Chat.Horizon-win-x64.exe)
   - [Windows arm64](https://github.com/Fchat-Horizon/Horizon/releases/latest/download/F-Chat.Horizon-win-arm64.exe)
2. Run the downloaded installer and follow the on-screen instructions.

(Maybe one day we'll support winget~)

## MacOS
<<<<<<< HEAD
Since we currently don't have a paid developer license (and MacOS by default blocks unsigned apps downloaded from the internet), you may need to manually allow the app in your command line.
1. Download the installer for your architecture:
   - [MacOS M1](https://github.com/Fchat-Horizon/Horizon/releases/latest/download/F-Chat-Rising-macos-m1.dmg)
   - [MacOS Intel](https://github.com/Fchat-Horizon/Horizon/releases/latest/download/F-Chat-Rising-macos-intel.dmg)
=======

> [!WARNING]
> Due to that nature of Mac, MacOS builds are **experimental**. Please [contact me](https://horizn.moe/contact.html) if you have any issues.

1. Download the installer. This _should_ work for M1 / Intel based systems
   - [MacOS (Universal)](https://github.com/Fchat-Horizon/Horizon/releases/latest/download/F-Chat%20Horizon-mac-universal.dmg)
>>>>>>> 04f3513f
2. Open the downloaded .dmg file and drag the application to your Applications folder.

If you get a warning saying ``"F-Chat" is damaged and can't be opened. You should move it to the Bin.`` while attempting to open F-Chat, continue past step 2:

3. Open your Terminal app
4. Type the following command and press Enter:
```bash
xattr -d com.apple.quarantine /Applications/F-Chat.app
```
5. Now the app should open as expected.

## Linux

Select the correct package for your distribution and architecture:

### Debian/Ubuntu (deb)

1. Download the `.deb` file for your architecture.
   - [Linux x64 .deb](https://github.com/Fchat-Horizon/Horizon/releases/latest/download/F-Chat.Horizon-linux-x64.deb)
   - [Linux arm64 .deb](https://github.com/Fchat-Horizon/Horizon/releases/latest/download/F-Chat.Horizon-linux-arm64.deb)
2. Install:
   ```bash
   sudo dpkg -i F-Chat.Horizon-linux-<arch>.deb
   ```

### AppImage

1. Download the AppImage for your architecture:
   - [Linux x64 .AppImage](https://github.com/Fchat-Horizon/Horizon/releases/latest/download/F-Chat.Horizon-linux-x64.AppImage)
   - [Linux arm64 .AppImage](https://github.com/Fchat-Horizon/Horizon/releases/latest/download/F-Chat.Horizon-linux-arm64.AppImage)
2. Make it executable, then run:
   ```bash
   chmod +x F-Chat.Horizon-linux-<arch>.AppImage
   ./F-Chat.Horizon-linux-<arch>.AppImage
   ```

### Tarball (tar.gz)

1. Download the `.tar.gz` for your architecture:
   - [Linux x64 .tar.gz](https://github.com/Fchat-Horizon/Horizon/releases/latest/download/F-Chat.Horizon-linux-x64.tar.gz)
   - [Linux arm64 .tar.gz](https://github.com/Fchat-Horizon/Horizon/releases/latest/download/F-Chat.Horizon-linux-arm64.tar.gz)
2. Extract and run:
   ```bash
   tar -xzf F-Chat.Horizon-linux-<arch>.tar.gz
   cd F-Chat.Horizon-linux-<arch>
   ./F-Chat.Horizon
   ```

### Arch-based (pacman)

> [!NOTE]
> There is currently no offical support for arch.
> You will have you build the .pacman file yourself. `cd electron` and run `pnpm build:linux:arch`
>
> You need to have pacman available on your system to build the arch builds. Duh.

1. Download the `.pacman` file for your architecture.
   - [Linux x64 .pacman](https://github.com/Fchat-Horizon/Horizon/releases/latest/download/F-Chat.Horizon-linux-x64.pacman)
   - [Linux arm64 .pacman](https://github.com/Fchat-Horizon/Horizon/releases/latest/download/F-Chat.Horizon-linux-arm64.pacman)
2. Install:
   ```bash
   sudo pacman -U F-Chat.Horizon-linux-<arch>.pacman
   ```

# Usage

## Getting started

When you first load F-Chat Horizon, you'll notice its interface is closely similar to the original client. However, note the added menus:

1. **Ad Editor**: Located underneath your profile, entering the Ad editor will open an additional menu. Here you can edit the ads you want to post!
   - Assign a 'tag' to your ads. You can use the 'post ads' function to post ads of specific tag types into specified channels.
2. **Post Ads**: Located under the Ad Editor, clicking this button will open the ad posting dialog. You can select the tags and channels for your ads.
3. **Settings**: Horizon adds additional settings under the settings button.
   - _The Horizon tab_: Contains general settings for Horizon
   - _The Smart Filters tab_: Here you can configure the smart filters. **Be aware that this is a work in progress!**

## Wiki

The (currently work in progress and non-existing at this current moment) wiki has additional information on using Horizon

## FAQ:

1. The more information you have in your profile (**non-custom** kinks in particular), the better the matching quality will be. The algorithm considers the following data points:
   - Age
   - Gender
   - Sexual preference
   - Dominance preference
   - Human/anthro preference
   - Post length preference
   - Position preference
   - Non-custom kinks
   - Species
1. Matching for non-binary genders relies on kinks. For example, if your non-binary character has a preference for females, make sure 'females' are listed as a favorite kink.
   - Similarly if you want to match with non-binary genders -- independent of your characters' gender -- add your preferred non-binary types into your kink list.
1. 'Older characters' and 'younger characters' kink preferences are interpreted as age difference of 8+ years.
1. Comparison results will get faster over time, as more and more character data is cached.
1. If you have a species-fluid character (e.g. you play both your character as both a human and an anthro), you can indicate this by setting your **species** in your character profile in the following ways. F-List Rising will then score you against the best fitting type.
   - Human or tiger
   - Human, tiger, or dragon
   - Anthro (Horse or Tiger)
   - Dragon (Dwarf, Elf, or Human)
   - Elf (optionally vampire or dwarf)
   - Feline (optionally horse, tiger, or elf)

# Development

Please read [CONTRIBUTING.md](./CONTRIBUTING.md)

# Credits

- _CodingWithAnxiety_, Project Maintainer
- _kawinski_, Assigned Project Nerd (Aka, helps with project direction.)<|MERGE_RESOLUTION|>--- conflicted
+++ resolved
@@ -70,20 +70,12 @@
 (Maybe one day we'll support winget~)
 
 ## MacOS
-<<<<<<< HEAD
-Since we currently don't have a paid developer license (and MacOS by default blocks unsigned apps downloaded from the internet), you may need to manually allow the app in your command line.
-1. Download the installer for your architecture:
-   - [MacOS M1](https://github.com/Fchat-Horizon/Horizon/releases/latest/download/F-Chat-Rising-macos-m1.dmg)
-   - [MacOS Intel](https://github.com/Fchat-Horizon/Horizon/releases/latest/download/F-Chat-Rising-macos-intel.dmg)
-=======
-
 > [!WARNING]
 > Due to that nature of Mac, MacOS builds are **experimental**. Please [contact me](https://horizn.moe/contact.html) if you have any issues.
 
-1. Download the installer. This _should_ work for M1 / Intel based systems
+Since we currently don't have a paid developer license (and MacOS by default blocks unsigned apps downloaded from the internet), you may need to manually allow the app in your command line.
+1. Download the installer. This _should_ work for both M1 / Intel based systems
    - [MacOS (Universal)](https://github.com/Fchat-Horizon/Horizon/releases/latest/download/F-Chat%20Horizon-mac-universal.dmg)
->>>>>>> 04f3513f
-2. Open the downloaded .dmg file and drag the application to your Applications folder.
 
 If you get a warning saying ``"F-Chat" is damaged and can't be opened. You should move it to the Bin.`` while attempting to open F-Chat, continue past step 2:
 
