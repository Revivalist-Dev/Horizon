--- conflicted
+++ resolved
@@ -40,11 +40,8 @@
 import * as path from 'path';
 import * as qs from 'querystring';
 import {getKey} from '../chat/common';
-<<<<<<< HEAD
 import { EventBus } from '../chat/event-bus';
-=======
 import {init as initCore} from '../chat/core';
->>>>>>> 8b0fe1aa
 import l from '../chat/localize';
 import {setupRaven} from '../chat/vue-raven';
 import Socket from '../chat/WebSocket';
@@ -54,7 +51,6 @@
 import {Logs, SettingsStore} from './filesystem';
 import * as SlimcatImporter from './importer';
 import Index from './Index.vue';
-import Notifications from './notifications';
 
 document.addEventListener('keydown', (e: KeyboardEvent) => {
     if(e.ctrlKey && e.shiftKey && getKey(e) === Keys.KeyI)
