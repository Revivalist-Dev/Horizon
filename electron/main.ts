--- conflicted
+++ resolved
@@ -123,12 +123,8 @@
     if(tabCount >= 3) return;
     const lastState = windowState.getSavedWindowState();
     const windowProperties: Electron.BrowserWindowConstructorOptions & {maximized: boolean} = {
-<<<<<<< HEAD
         ...lastState, center: lastState.x === undefined, show: false,
-        webPreferences: { webviewTag: true }
-=======
-        ...lastState, center: lastState.x === undefined, show: false, webPreferences: {nodeIntegration: true}
->>>>>>> 8b0fe1aa
+        webPreferences: { webviewTag: true, nodeIntegration: true }
     };
     if(process.platform === 'darwin') windowProperties.titleBarStyle = 'hiddenInset';
     else windowProperties.frame = false;
