--- conflicted
+++ resolved
@@ -173,28 +173,6 @@
 }
 
 function openURLExternally(linkUrl: string): void {
-<<<<<<< HEAD
-    // check if user set a path, whether it exists and if it is a file
-    if(settings.browserPath !== '' &&
-        fs.existsSync(settings.browserPath) &&
-        fs.lstatSync(settings.browserPath).isFile()) {
-        // encode URL so if it contains spaces, it remains a single argument for the browser
-        linkUrl = encodeURI(linkUrl);
-
-        if(!settings.browserArgs.includes('%s')) {
-            // append %s to params if it is not already there
-            settings.browserArgs += ' %s';
-        }
-
-        // replace %s in arguments with URL and encapsulate in quotes to prevent issues with spaces and special characters in the path
-        let link = settings.browserArgs.replace('%s', '\"'+linkUrl+'\"');
-
-        const execFile = require('child_process').exec;
-        execFile(`"${settings.browserPath}" ${link}`);
-    } else {
-        electron.shell.openExternal(linkUrl);
-    }
-=======
 
     // check if user set a path and whether it exists
     const pathIsValid = (settings.browserPath !== '' && fs.existsSync(settings.browserPath));
@@ -242,7 +220,6 @@
     }
 
     electron.shell.openExternal(linkUrl);
->>>>>>> c91e5c21
 }
 
 function setUpWebContents(webContents: electron.WebContents): void {
@@ -365,34 +342,22 @@
 }
 
 function openBrowserSettings(): electron.BrowserWindow | undefined {
-<<<<<<< HEAD
-=======
     let desiredHeight = 520;
     if(process.platform === 'darwin') {
         desiredHeight = 750;
     }
 
->>>>>>> c91e5c21
     const windowProperties: electron.BrowserWindowConstructorOptions = {
         center: true,
         show: false,
         icon: process.platform === 'win32' ? winIcon : pngIcon,
         frame: false,
-<<<<<<< HEAD
-        width: 500,
-        height: 350,
-        minWidth: 500,
-        minHeight: 368,
-        maxWidth: 500,
-        maxHeight: 368,
-=======
         width: 650,
         height: desiredHeight,
         minWidth: 650,
         minHeight: desiredHeight,
         maxWidth: 650,
         maxHeight: desiredHeight,
->>>>>>> c91e5c21
         maximizable: false,
         webPreferences: {
             webviewTag: true, nodeIntegration: true, nodeIntegrationInWorker: true, spellcheck: true,
@@ -803,8 +768,6 @@
     electron.ipcMain.handle('browser-option-browse', async () => {
         log.debug('settings.browserOption.browse');
         console.log('settings.browserOption.browse', JSON.stringify(settings));
-<<<<<<< HEAD
-=======
 
         let filters;
         if(process.platform === "win32") {
@@ -817,16 +780,11 @@
             filters = [{ name: 'Executables', extensions: ['*'] }];
         }
 
->>>>>>> c91e5c21
         const dir = electron.dialog.showOpenDialogSync(
             {
                 defaultPath: settings.browserPath,
                 properties: ['openFile'],
-<<<<<<< HEAD
-                filters: [{ name: 'Executables', extensions: ['exe'] }]
-=======
                 filters: filters
->>>>>>> c91e5c21
             });
         if(dir !== undefined) {
             return dir[0];
