--- conflicted
+++ resolved
@@ -14,9 +14,6 @@
 import Axios from 'axios';
 import * as browserWindows from './browser_windows';
 import * as remoteMain from '@electron/remote/main';
-<<<<<<< HEAD
-import { MenuItem } from 'electron/main'; // Revert KeyboardEvent import
-=======
 
 const configuredSessions = new WeakSet<electron.Session>();
 
@@ -29,7 +26,6 @@
   return partition || fallback || 'default';
 };
 
->>>>>>> 9b13c6ad
 // Module to control application life.
 const app = electron.app;
 
@@ -373,17 +369,8 @@
       {
         label: l('navigation.nextTab'),
         accelerator: 'Ctrl+Tab',
-<<<<<<< HEAD
-        click: (
-          _m: MenuItem,
-          window: electron.BaseWindow | undefined,
-          _event: any
-        ) => {
-          if (window) {
-=======
         click: (_m, window) => {
           if (window && 'webContents' in window) {
->>>>>>> 9b13c6ad
             (window as electron.BrowserWindow).webContents.send('switch-tab');
           }
         }
@@ -391,17 +378,8 @@
       {
         label: l('navigation.previousTab'),
         accelerator: 'Ctrl+Shift+Tab',
-<<<<<<< HEAD
-        click: (
-          _m: MenuItem,
-          window: electron.BaseWindow | undefined,
-          _event: any
-        ) => {
-          if (window) {
-=======
         click: (_m, window) => {
           if (window && 'webContents' in window) {
->>>>>>> 9b13c6ad
             (window as electron.BrowserWindow).webContents.send('previous-tab');
           }
         }
