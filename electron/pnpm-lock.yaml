lockfileVersion: '9.0'

settings:
  autoInstallPeers: true
  excludeLinksFromLockfile: false

importers:
  .:
    devDependencies:
      commander:
        specifier: ^13.1.0
        version: 13.1.0
      electron:
        specifier: 37.2.0
        version: 37.2.0
      electron-builder:
        specifier: ^25.1.8
        version: 25.1.8(electron-builder-squirrel-windows@25.1.8)

packages:
  7zip-bin@5.2.0:
    resolution:
      {
        integrity: sha512-ukTPVhqG4jNzMro2qA9HSCSSVJN3aN7tlb+hfqYCt3ER0yWroeA2VR38MNrOHLQ/cVj+DaIMad0kFCtWWowh/A==
      }

  '@develar/schema-utils@2.6.5':
    resolution:
      {
        integrity: sha512-0cp4PsWQ/9avqTVMCtZ+GirikIA36ikvjtHweU4/j8yLtgObI0+JUPhYFScgwlteveGB1rt3Cm8UhN04XayDig==
      }
    engines: { node: '>= 8.9.0' }

  '@electron/asar@3.3.1':
    resolution:
      {
        integrity: sha512-WtpC/+34p0skWZiarRjLAyqaAX78DofhDxnREy/V5XHfu1XEXbFCSSMcDQ6hNCPJFaPy8/NnUgYuf9uiCkvKPg==
      }
    engines: { node: '>=10.12.0' }
    hasBin: true

  '@electron/get@2.0.3':
    resolution:
      {
        integrity: sha512-Qkzpg2s9GnVV2I2BjRksUi43U5e6+zaQMcjoJy0C+C5oxaKl+fmckGDQFtRpZpZV0NQekuZZ+tGz7EA9TVnQtQ==
      }
    engines: { node: '>=12' }

  '@electron/notarize@2.5.0':
    resolution:
      {
        integrity: sha512-jNT8nwH1f9X5GEITXaQ8IF/KdskvIkOFfB2CvwumsveVidzpSc+mvhhTMdAGSYF3O+Nq49lJ7y+ssODRXu06+A==
      }
    engines: { node: '>= 10.0.0' }

  '@electron/osx-sign@1.3.1':
    resolution:
      {
        integrity: sha512-BAfviURMHpmb1Yb50YbCxnOY0wfwaLXH5KJ4+80zS0gUkzDX3ec23naTlEqKsN+PwYn+a1cCzM7BJ4Wcd3sGzw==
      }
    engines: { node: '>=12.0.0' }
    hasBin: true

  '@electron/rebuild@3.6.1':
    resolution:
      {
        integrity: sha512-f6596ZHpEq/YskUd8emYvOUne89ij8mQgjYFA5ru25QwbrRO+t1SImofdDv7kKOuWCmVOuU5tvfkbgGxIl3E/w==
      }
    engines: { node: '>=12.13.0' }
    hasBin: true

  '@electron/universal@2.0.1':
    resolution:
      {
        integrity: sha512-fKpv9kg4SPmt+hY7SVBnIYULE9QJl8L3sCfcBsnqbJwwBwAeTLokJ9TRt9y7bK0JAzIW2y78TVVjvnQEms/yyA==
      }
    engines: { node: '>=16.4' }

  '@gar/promisify@1.1.3':
    resolution:
      {
        integrity: sha512-k2Ty1JcVojjJFwrg/ThKi2ujJ7XNLYaFGNB/bWT9wGR+oSMJHMa5w+CUq6p/pVrKeNNgA7pCqEcjSnHVoqJQFw==
      }

  '@isaacs/cliui@8.0.2':
    resolution:
      {
        integrity: sha512-O8jcjabXaleOG9DQ0+ARXWZBTfnP4WNAqzuiJK7ll44AmxGKv/J2M4TPjxjY3znBCfvBXFzucm1twdyFybFqEA==
      }
    engines: { node: '>=12' }

  '@malept/cross-spawn-promise@2.0.0':
    resolution:
      {
        integrity: sha512-1DpKU0Z5ThltBwjNySMC14g0CkbyhCaz9FkhxqNsZI6uAPJXFS8cMXlBKo26FJ8ZuW6S9GCMcR9IO5k2X5/9Fg==
      }
    engines: { node: '>= 12.13.0' }

  '@malept/flatpak-bundler@0.4.0':
    resolution:
      {
        integrity: sha512-9QOtNffcOF/c1seMCDnjckb3R9WHcG34tky+FHpNKKCW0wc/scYLwMtO+ptyGUfMW0/b/n4qRiALlaFHc9Oj7Q==
      }
    engines: { node: '>= 10.0.0' }

  '@npmcli/fs@2.1.2':
    resolution:
      {
        integrity: sha512-yOJKRvohFOaLqipNtwYB9WugyZKhC/DZC4VYPmpaCzDBrA8YpK3qHZ8/HGscMnE4GqbkLNuVcCnxkeQEdGt6LQ==
      }
    engines: { node: ^12.13.0 || ^14.15.0 || >=16.0.0 }

  '@npmcli/move-file@2.0.1':
    resolution:
      {
        integrity: sha512-mJd2Z5TjYWq/ttPLLGqArdtnC74J6bOzg4rMDnN+p1xTacZ2yPRCk2y0oSWQtygLR9YVQXgOcONrwtnk3JupxQ==
      }
    engines: { node: ^12.13.0 || ^14.15.0 || >=16.0.0 }
    deprecated: This functionality has been moved to @npmcli/fs

  '@pkgjs/parseargs@0.11.0':
    resolution:
      {
        integrity: sha512-+1VkjdD0QBLPodGrJUeqarH8VAIvQODIbwh9XpP5Syisf7YoQgsJKPNFoqqLQlu+VQ/tVSshMR6loPMn8U+dPg==
      }
    engines: { node: '>=14' }

  '@sindresorhus/is@4.6.0':
    resolution:
      {
        integrity: sha512-t09vSN3MdfsyCHoFcTRCH/iUtG7OJ0CsjzB8cjAmKc/va/kIgeDI/TxsigdncE/4be734m0cvIYwNaV4i2XqAw==
      }
    engines: { node: '>=10' }

  '@szmarczak/http-timer@4.0.6':
    resolution:
      {
        integrity: sha512-4BAffykYOgO+5nzBWYwE3W90sBgLJoUPRWWcL8wlyiM8IB8ipJz3UMJ9KXQd1RKQXpKp8Tutn80HZtWsu2u76w==
      }
    engines: { node: '>=10' }

  '@tootallnate/once@2.0.0':
    resolution:
      {
        integrity: sha512-XCuKFP5PS55gnMVu3dty8KPatLqUoy/ZYzDzAGCQ8JNFCkLXzmI7vNHCR+XpbZaMWQK/vQubr7PkYq8g470J/A==
      }
    engines: { node: '>= 10' }

  '@types/cacheable-request@6.0.3':
    resolution:
      {
        integrity: sha512-IQ3EbTzGxIigb1I3qPZc1rWJnH0BmSKv5QYTalEwweFvyBDLSAe24zP0le/hyi7ecGfZVlIVAg4BZqb8WBwKqw==
      }

  '@types/debug@4.1.12':
    resolution:
      {
        integrity: sha512-vIChWdVG3LG1SMxEvI/AK+FWJthlrqlTu7fbrlywTkkaONwk/UAGaULXRlf8vkzFBLVm0zkMdCquhL5aOjhXPQ==
      }

  '@types/fs-extra@9.0.13':
    resolution:
      {
        integrity: sha512-nEnwB++1u5lVDM2UI4c1+5R+FYaKfaAzS4OococimjVm3nQw3TuzH5UNsocrcTBbhnerblyHj4A49qXbIiZdpA==
      }

  '@types/http-cache-semantics@4.0.4':
    resolution:
      {
        integrity: sha512-1m0bIFVc7eJWyve9S0RnuRgcQqF/Xd5QsUZAZeQFr1Q3/p9JWoQQEqmVy+DPTNpGXwhgIetAoYF8JSc33q29QA==
      }

  '@types/keyv@3.1.4':
    resolution:
      {
        integrity: sha512-BQ5aZNSCpj7D6K2ksrRCTmKRLEpnPvWDiLPfoGyhZ++8YtiK9d/3DBKPJgry359X/P1PfruyYwvnvwFjuEiEIg==
      }

  '@types/ms@2.1.0':
    resolution:
      {
        integrity: sha512-GsCCIZDE/p3i96vtEqx+7dBUGXrc7zeSK3wwPHIaRThS+9OhWIXRqzs4d6k1SVU8g91DrNRWxWUGhp5KXQb2VA==
      }

<<<<<<< HEAD
  '@types/node@18.19.80':
    resolution:
      {
        integrity: sha512-kEWeMwMeIvxYkeg1gTc01awpwLbfMRZXdIhwRcakd/KlK53jmRC26LqcbIt7fnAQTu5GzlnWmzA3H6+l1u6xxQ==
      }

=======
>>>>>>> a38c9cb3
  '@types/node@22.14.1':
    resolution:
      {
        integrity: sha512-u0HuPQwe/dHrItgHHpmw3N2fYCR6x4ivMNbPHRkBVP4CvN+kiRrKHWk3i8tXiO/joPwXLMYvF9TTF0eqgHIuOw==
      }

  '@types/plist@3.0.5':
    resolution:
      {
        integrity: sha512-E6OCaRmAe4WDmWNsL/9RMqdkkzDCY1etutkflWk4c+AcjDU07Pcz1fQwTX0TQz+Pxqn9i4L1TU3UFpjnrcDgxA==
      }

  '@types/responselike@1.0.3':
    resolution:
      {
        integrity: sha512-H/+L+UkTV33uf49PH5pCAUBVPNj2nDBXTN+qS1dOwyyg24l3CcicicCA7ca+HMvJBZcFgl5r8e+RR6elsb4Lyw==
      }

  '@types/verror@1.10.11':
    resolution:
      {
        integrity: sha512-RlDm9K7+o5stv0Co8i8ZRGxDbrTxhJtgjqjFyVh/tXQyl/rYtTKlnTvZ88oSTeYREWurwx20Js4kTuKCsFkUtg==
      }

  '@types/yauzl@2.10.3':
    resolution:
      {
        integrity: sha512-oJoftv0LSuaDZE3Le4DbKX+KS9G36NzOeSap90UIK0yMA/NhKJhqlSGtNDORNRaIbQfzjXDrQa0ytJ6mNRGz/Q==
      }

  '@xmldom/xmldom@0.8.10':
    resolution:
      {
        integrity: sha512-2WALfTl4xo2SkGCYRt6rDTFfk9R1czmBvUQy12gK2KuRKIpWEhcbbzy8EZXtz/jkRqHX8bFEc6FC1HjX4TUWYw==
      }
    engines: { node: '>=10.0.0' }

  abbrev@1.1.1:
    resolution:
      {
        integrity: sha512-nne9/IiQ/hzIhY6pdDnbBtz7DjPTKrY00P/zvPSm5pOFkl6xuGrGnXn/VtTNNfNtAfZ9/1RtehkszU9qcTii0Q==
      }

  agent-base@6.0.2:
    resolution:
      {
        integrity: sha512-RZNwNclF7+MS/8bDg70amg32dyeZGZxiDuQmZxKLAlQjr3jGyLx+4Kkk58UO7D2QdgFIQCovuSuZESne6RG6XQ==
      }
    engines: { node: '>= 6.0.0' }

  agent-base@7.1.3:
    resolution:
      {
        integrity: sha512-jRR5wdylq8CkOe6hei19GGZnxM6rBGwFl3Bg0YItGDimvjGtAvdZk4Pu6Cl4u4Igsws4a1fd1Vq3ezrhn4KmFw==
      }
    engines: { node: '>= 14' }

  agentkeepalive@4.6.0:
    resolution:
      {
        integrity: sha512-kja8j7PjmncONqaTsB8fQ+wE2mSU2DJ9D4XKoJ5PFWIdRMa6SLSN1ff4mOr4jCbfRSsxR4keIiySJU0N9T5hIQ==
      }
    engines: { node: '>= 8.0.0' }

  aggregate-error@3.1.0:
    resolution:
      {
        integrity: sha512-4I7Td01quW/RpocfNayFdFVk1qSuoh0E7JrbRJ16nH01HhKFQ88INq9Sd+nd72zqRySlr9BmDA8xlEJ6vJMrYA==
      }
    engines: { node: '>=8' }

  ajv-keywords@3.5.2:
    resolution:
      {
        integrity: sha512-5p6WTN0DdTGVQk6VjcEju19IgaHudalcfabD7yhDGeA6bcQnmL+CpveLJq/3hvfwd1aof6L386Ougkx6RfyMIQ==
      }
    peerDependencies:
      ajv: ^6.9.1

  ajv@6.12.6:
    resolution:
      {
        integrity: sha512-j3fVLgvTo527anyYyJOGTYJbG+vnnQYvE0m5mmkc1TK+nxAppkCLMIL0aZ4dblVCNoGShhm+kzE4ZUykBoMg4g==
      }

  ansi-regex@5.0.1:
    resolution:
      {
        integrity: sha512-quJQXlTSUGL2LH9SUXo8VwsY4soanhgo6LNSm84E1LBcE8s3O0wpdiRzyR9z/ZZJMlMWv37qOOb9pdJlMUEKFQ==
      }
    engines: { node: '>=8' }

  ansi-regex@6.1.0:
    resolution:
      {
        integrity: sha512-7HSX4QQb4CspciLpVFwyRe79O3xsIZDDLER21kERQ71oaPodF8jL725AgJMFAYbooIqolJoRLuM81SpeUkpkvA==
      }
    engines: { node: '>=12' }

  ansi-styles@4.3.0:
    resolution:
      {
        integrity: sha512-zbB9rCJAT1rbjiVDb2hqKFHNYLxgtk8NURxZ3IZwD3F6NtxbXZQCnnSi1Lkx+IDohdPlFp222wVALIheZJQSEg==
      }
    engines: { node: '>=8' }

  ansi-styles@6.2.1:
    resolution:
      {
        integrity: sha512-bN798gFfQX+viw3R7yrGWRqnrN2oRkEkUjjl4JNn4E8GxxbjtG3FbrEIIY3l8/hrwUwIeCZvi4QuOTP4MErVug==
      }
    engines: { node: '>=12' }

  app-builder-bin@5.0.0-alpha.10:
    resolution:
      {
        integrity: sha512-Ev4jj3D7Bo+O0GPD2NMvJl+PGiBAfS7pUGawntBNpCbxtpncfUixqFj9z9Jme7V7s3LBGqsWZZP54fxBX3JKJw==
      }

  app-builder-lib@25.1.8:
    resolution:
      {
        integrity: sha512-pCqe7dfsQFBABC1jeKZXQWhGcCPF3rPCXDdfqVKjIeWBcXzyC1iOWZdfFhGl+S9MyE/k//DFmC6FzuGAUudNDg==
      }
    engines: { node: '>=14.0.0' }
    peerDependencies:
      dmg-builder: 25.1.8
      electron-builder-squirrel-windows: 25.1.8

  aproba@2.0.0:
    resolution:
      {
        integrity: sha512-lYe4Gx7QT+MKGbDsA+Z+he/Wtef0BiwDOlK/XkBrdfsh9J/jPPXbX0tE9x9cl27Tmu5gg3QUbUrQYa/y+KOHPQ==
      }

  archiver-utils@2.1.0:
    resolution:
      {
        integrity: sha512-bEL/yUb/fNNiNTuUz979Z0Yg5L+LzLxGJz8x79lYmR54fmTIb6ob/hNQgkQnIUDWIFjZVQwl9Xs356I6BAMHfw==
      }
    engines: { node: '>= 6' }

  archiver-utils@3.0.4:
    resolution:
      {
        integrity: sha512-KVgf4XQVrTjhyWmx6cte4RxonPLR9onExufI1jhvw/MQ4BB6IsZD5gT8Lq+u/+pRkWna/6JoHpiQioaqFP5Rzw==
      }
    engines: { node: '>= 10' }

  archiver@5.3.2:
    resolution:
      {
        integrity: sha512-+25nxyyznAXF7Nef3y0EbBeqmGZgeN/BxHX29Rs39djAfaFalmQ89SE6CWyDCHzGL0yt/ycBtNOmGTW0FyGWNw==
      }
    engines: { node: '>= 10' }

  are-we-there-yet@3.0.1:
    resolution:
      {
        integrity: sha512-QZW4EDmGwlYur0Yyf/b2uGucHQMa8aFUP7eu9ddR73vvhFyt4V0Vl3QHPcTNJ8l6qYOBdxgXdnBXQrHilfRQBg==
      }
    engines: { node: ^12.13.0 || ^14.15.0 || >=16.0.0 }
    deprecated: This package is no longer supported.

  argparse@2.0.1:
    resolution:
      {
        integrity: sha512-8+9WqebbFzpX9OR+Wa6O29asIogeRMzcGtAINdpMHHyAg10f05aSFVBbcEqGf/PXw1EjAZ+q2/bEBg3DvurK3Q==
      }

  assert-plus@1.0.0:
    resolution:
      {
        integrity: sha512-NfJ4UzBCcQGLDlQq7nHxH+tv3kyZ0hHQqF5BO6J7tNJeP5do1llPr8dZ8zHonfhAu0PHAdMkSo+8o0wxg9lZWw==
      }
    engines: { node: '>=0.8' }

  astral-regex@2.0.0:
    resolution:
      {
        integrity: sha512-Z7tMw1ytTXt5jqMcOP+OQteU1VuNK9Y02uuJtKQ1Sv69jXQKKg5cibLwGJow8yzZP+eAc18EmLGPal0bp36rvQ==
      }
    engines: { node: '>=8' }

  async-exit-hook@2.0.1:
    resolution:
      {
        integrity: sha512-NW2cX8m1Q7KPA7a5M2ULQeZ2wR5qI5PAbw5L0UOMxdioVk9PMZ0h1TmyZEkPYrCvYjDlFICusOu1dlEKAAeXBw==
      }
    engines: { node: '>=0.12.0' }

  async@3.2.6:
    resolution:
      {
        integrity: sha512-htCUDlxyyCLMgaM3xXg0C0LW2xqfuQ6p05pCEIsXuyQ+a1koYKTuBMzRNwmybfLgvJDMd0r1LTn4+E0Ti6C2AA==
      }

  asynckit@0.4.0:
    resolution:
      {
        integrity: sha512-Oei9OH4tRh0YqU3GxhX79dM/mwVgvbZJaSNaRk+bshkj0S5cfHcgYakreBjrHwatXKbz+IoIdYLxrKim2MjW0Q==
      }

  at-least-node@1.0.0:
    resolution:
      {
        integrity: sha512-+q/t7Ekv1EDY2l6Gda6LLiX14rU9TV20Wa3ofeQmwPFZbOMo9DXrLbOjFaaclkXKWidIaopwAObQDqwWtGUjqg==
      }
    engines: { node: '>= 4.0.0' }

  balanced-match@1.0.2:
    resolution:
      {
        integrity: sha512-3oSeUO0TMV67hN1AmbXsK4yaqU7tjiHlbxRDZOpH0KW9+CeX4bRAaX0Anxt0tx2MrpRpWwQaPwIlISEJhYU5Pw==
      }

  base64-js@1.5.1:
    resolution:
      {
        integrity: sha512-AKpaYlHn8t4SVbOHCy+b5+KKgvR4vrsD8vbvrbiQJps7fKDTkjkDry6ji0rUJjC0kzbNePLwzxq8iypo41qeWA==
      }

  bl@4.1.0:
    resolution:
      {
        integrity: sha512-1W07cM9gS6DcLperZfFSj+bWLtaPGSOHWhPiGzXmvVJbRLdG82sH/Kn8EtW1VqWVA54AKf2h5k5BbnIbwF3h6w==
      }

  bluebird-lst@1.0.9:
    resolution:
      {
        integrity: sha512-7B1Rtx82hjnSD4PGLAjVWeYH3tHAcVUmChh85a3lltKQm6FresXh9ErQo6oAv6CqxttczC3/kEg8SY5NluPuUw==
      }

  bluebird@3.7.2:
    resolution:
      {
        integrity: sha512-XpNj6GDQzdfW+r2Wnn7xiSAd7TM3jzkxGXBGTtWKuSXv1xUV+azxAm8jdWZN06QTQk+2N2XB9jRDkvbmQmcRtg==
      }

  boolean@3.2.0:
    resolution:
      {
        integrity: sha512-d0II/GO9uf9lfUHH2BQsjxzRJZBdsjgsBiW4BvhWk/3qoKwQFjIDVN19PfX8F2D/r9PCMTtLWjYVCFrpeYUzsw==
      }
    deprecated: Package no longer supported. Contact Support at https://www.npmjs.com/support for more info.

  brace-expansion@1.1.11:
    resolution:
      {
        integrity: sha512-iCuPHDFgrHX7H2vEI/5xpz07zSHB00TpugqhmYtVmMO6518mCuRMoOYFldEBl0g187ufozdaHgWKcYFb61qGiA==
      }

  brace-expansion@2.0.1:
    resolution:
      {
        integrity: sha512-XnAIvQ8eM+kC6aULx6wuQiwVsnzsi9d3WxzV3FpWTGA19F621kwdbsAcFKXgKUHZWsy+mY6iL1sHTxWEFCytDA==
      }

  buffer-crc32@0.2.13:
    resolution:
      {
        integrity: sha512-VO9Ht/+p3SN7SKWqcrgEzjGbRSJYTx+Q1pTQC0wrWqHx0vpJraQ6GtHx8tvcg1rlK1byhU5gccxgOgj7B0TDkQ==
      }

  buffer-from@1.1.2:
    resolution:
      {
        integrity: sha512-E+XQCRwSbaaiChtv6k6Dwgc+bx+Bs6vuKJHHl5kox/BaKbhiXzqQOwK4cO22yElGp2OCmjwVhT3HmxgyPGnJfQ==
      }

  buffer@5.7.1:
    resolution:
      {
        integrity: sha512-EHcyIPBQ4BSGlvjB16k5KgAJ27CIsHY/2JBmCRReo48y9rQ3MaUzWX3KVlBa4U7MyX02HdVj0K7C3WaB3ju7FQ==
      }

  builder-util-runtime@9.2.10:
    resolution:
      {
        integrity: sha512-6p/gfG1RJSQeIbz8TK5aPNkoztgY1q5TgmGFMAXcY8itsGW6Y2ld1ALsZ5UJn8rog7hKF3zHx5iQbNQ8uLcRlw==
      }
    engines: { node: '>=12.0.0' }

  builder-util@25.1.7:
    resolution:
      {
        integrity: sha512-7jPjzBwEGRbwNcep0gGNpLXG9P94VA3CPAZQCzxkFXiV2GMQKlziMbY//rXPI7WKfhsvGgFXjTcXdBEwgXw9ww==
      }

  cacache@16.1.3:
    resolution:
      {
        integrity: sha512-/+Emcj9DAXxX4cwlLmRI9c166RuL3w30zp4R7Joiv2cQTtTtA+jeuCAjH3ZlGnYS3tKENSrKhAzVVP9GVyzeYQ==
      }
    engines: { node: ^12.13.0 || ^14.15.0 || >=16.0.0 }

  cacheable-lookup@5.0.4:
    resolution:
      {
        integrity: sha512-2/kNscPhpcxrOigMZzbiWF7dz8ilhb/nIHU3EyZiXWXpeq/au8qJ8VhdftMkty3n7Gj6HIGalQG8oiBNB3AJgA==
      }
    engines: { node: '>=10.6.0' }

  cacheable-request@7.0.4:
    resolution:
      {
        integrity: sha512-v+p6ongsrp0yTGbJXjgxPow2+DL93DASP4kXCDKb8/bwRtt9OEF3whggkkDkGNzgcWy2XaF4a8nZglC7uElscg==
      }
    engines: { node: '>=8' }

  call-bind-apply-helpers@1.0.2:
    resolution:
      {
        integrity: sha512-Sp1ablJ0ivDkSzjcaJdxEunN5/XvksFJ2sMBFfq6x0ryhQV/2b/KwFe21cMpmHtPOSij8K99/wSfoEuTObmuMQ==
      }
    engines: { node: '>= 0.4' }

  chalk@4.1.2:
    resolution:
      {
        integrity: sha512-oKnbhFyRIXpUuez8iBMmyEa4nbj4IOQyuhc/wy9kY7/WVPcwIO9VA668Pu8RkO7+0G76SLROeyw9CpQ061i4mA==
      }
    engines: { node: '>=10' }

  chownr@2.0.0:
    resolution:
      {
        integrity: sha512-bIomtDF5KGpdogkLd9VspvFzk9KfpyyGlS8YFVZl7TGPBHL5snIOnxeshwVgPteQ9b4Eydl+pVbIyE1DcvCWgQ==
      }
    engines: { node: '>=10' }

  chromium-pickle-js@0.2.0:
    resolution:
      {
        integrity: sha512-1R5Fho+jBq0DDydt+/vHWj5KJNJCKdARKOCwZUen84I5BreWoLqRLANH1U87eJy1tiASPtMnGqJJq0ZsLoRPOw==
      }

  ci-info@3.9.0:
    resolution:
      {
        integrity: sha512-NIxF55hv4nSqQswkAeiOi1r83xy8JldOFDTWiug55KBu9Jnblncd2U6ViHmYgHf01TPZS77NJBhBMKdWj9HQMQ==
      }
    engines: { node: '>=8' }

  clean-stack@2.2.0:
    resolution:
      {
        integrity: sha512-4diC9HaTE+KRAMWhDhrGOECgWZxoevMc5TlkObMqNSsVU62PYzXZ/SMTjzyGAFF1YusgxGcSWTEXBhp0CPwQ1A==
      }
    engines: { node: '>=6' }

  cli-cursor@3.1.0:
    resolution:
      {
        integrity: sha512-I/zHAwsKf9FqGoXM4WWRACob9+SNukZTd94DWF57E4toouRulbCxcUh6RKUEOQlYTHJnzkPMySvPNaaSLNfLZw==
      }
    engines: { node: '>=8' }

  cli-spinners@2.9.2:
    resolution:
      {
        integrity: sha512-ywqV+5MmyL4E7ybXgKys4DugZbX0FC6LnwrhjuykIjnK9k8OQacQ7axGKnjDXWNhns0xot3bZI5h55H8yo9cJg==
      }
    engines: { node: '>=6' }

  cli-truncate@2.1.0:
    resolution:
      {
        integrity: sha512-n8fOixwDD6b/ObinzTrp1ZKFzbgvKZvuz/TvejnLn1aQfC6r52XEx85FmuC+3HI+JM7coBRXUvNqEU2PHVrHpg==
      }
    engines: { node: '>=8' }

  cliui@8.0.1:
    resolution:
      {
        integrity: sha512-BSeNnyus75C4//NQ9gQt1/csTXyo/8Sb+afLAkzAptFuMsod9HFokGNudZpi/oQV73hnVK+sR+5PVRMd+Dr7YQ==
      }
    engines: { node: '>=12' }

  clone-response@1.0.3:
    resolution:
      {
        integrity: sha512-ROoL94jJH2dUVML2Y/5PEDNaSHgeOdSDicUyS7izcF63G6sTc/FTjLub4b8Il9S8S0beOfYt0TaA5qvFK+w0wA==
      }

  clone@1.0.4:
    resolution:
      {
        integrity: sha512-JQHZ2QMW6l3aH/j6xCqQThY/9OH4D/9ls34cgkUBiEeocRTU04tHfKPBsUK1PqZCUQM7GiA0IIXJSuXHI64Kbg==
      }
    engines: { node: '>=0.8' }

  color-convert@2.0.1:
    resolution:
      {
        integrity: sha512-RRECPsj7iu/xb5oKYcsFHSppFNnsj/52OVTRKb4zP5onXwVF3zVmmToNcOfGC+CRDpfK/U584fMg38ZHCaElKQ==
      }
    engines: { node: '>=7.0.0' }

  color-name@1.1.4:
    resolution:
      {
        integrity: sha512-dOy+3AuW3a2wNbZHIuMZpTcgjGuLU/uBL/ubcZF9OXbDo8ff4O8yVp5Bf0efS8uEoYo5q4Fx7dY9OgQGXgAsQA==
      }

  color-support@1.1.3:
    resolution:
      {
        integrity: sha512-qiBjkpbMLO/HL68y+lh4q0/O1MZFj2RX6X/KmMa3+gJD3z+WwI1ZzDHysvqHGS3mP6mznPckpXmw1nI9cJjyRg==
      }
    hasBin: true

  combined-stream@1.0.8:
    resolution:
      {
        integrity: sha512-FQN4MRfuJeHf7cBbBMJFXhKSDq+2kAArBlmRBvcvFE5BB1HZKXtSFASDhdlz9zOYwxh8lDdnvmMOe/+5cdoEdg==
      }
    engines: { node: '>= 0.8' }

  commander@13.1.0:
    resolution:
      {
        integrity: sha512-/rFeCpNJQbhSZjGVwO9RFV3xPqbnERS8MmIQzCtD/zl6gpJuV/bMLuN92oG3F7d8oDEHHRrujSXNUr8fpjntKw==
      }
    engines: { node: '>=18' }

  commander@5.1.0:
    resolution:
      {
        integrity: sha512-P0CysNDQ7rtVw4QIQtm+MRxV66vKFSvlsQvGYXZWR3qFU0jlMKHZZZgw8e+8DSah4UDKMqnknRDQz+xuQXQ/Zg==
      }
    engines: { node: '>= 6' }

  compare-version@0.1.2:
    resolution:
      {
        integrity: sha512-pJDh5/4wrEnXX/VWRZvruAGHkzKdr46z11OlTPN+VrATlWWhSKewNCJ1futCO5C7eJB3nPMFZA1LeYtcFboZ2A==
      }
    engines: { node: '>=0.10.0' }

  compress-commons@4.1.2:
    resolution:
      {
        integrity: sha512-D3uMHtGc/fcO1Gt1/L7i1e33VOvD4A9hfQLP+6ewd+BvG/gQ84Yh4oftEhAdjSMgBgwGL+jsppT7JYNpo6MHHg==
      }
    engines: { node: '>= 10' }

  concat-map@0.0.1:
    resolution:
      {
        integrity: sha512-/Srv4dswyQNBfohGpz9o6Yb3Gz3SrUDqBH5rTuhGR7ahtlbYKnVxw2bCFMRljaA7EXHaXZ8wsHdodFvbkhKmqg==
      }

  config-file-ts@0.2.8-rc1:
    resolution:
      {
        integrity: sha512-GtNECbVI82bT4RiDIzBSVuTKoSHufnU7Ce7/42bkWZJZFLjmDF2WBpVsvRkhKCfKBnTBb3qZrBwPpFBU/Myvhg==
      }

  console-control-strings@1.1.0:
    resolution:
      {
        integrity: sha512-ty/fTekppD2fIwRvnZAVdeOiGd1c7YXEixbgJTNzqcxJWKQnjJ/V1bNEEE6hygpM3WjwHFUVK6HTjWSzV4a8sQ==
      }

  core-util-is@1.0.2:
    resolution:
      {
        integrity: sha512-3lqz5YjWTYnW6dlDa5TLaTCcShfar1e40rmcJVwCBJC6mWlFuj0eCHIElmG1g5kyuJ/GD+8Wn4FFCcz4gJPfaQ==
      }

  core-util-is@1.0.3:
    resolution:
      {
        integrity: sha512-ZQBvi1DcpJ4GDqanjucZ2Hj3wEO5pZDS89BWbkcrvdxksJorwUDDZamX9ldFkp9aw2lmBDLgkObEA4DWNJ9FYQ==
      }

  crc-32@1.2.2:
    resolution:
      {
        integrity: sha512-ROmzCKrTnOwybPcJApAA6WBWij23HVfGVNKqqrZpuyZOHqK2CwHSvpGuyt/UNNvaIjEd8X5IFGp4Mh+Ie1IHJQ==
      }
    engines: { node: '>=0.8' }
    hasBin: true

  crc32-stream@4.0.3:
    resolution:
      {
        integrity: sha512-NT7w2JVU7DFroFdYkeq8cywxrgjPHWkdX1wjpRQXPX5Asews3tA+Ght6lddQO5Mkumffp3X7GEqku3epj2toIw==
      }
    engines: { node: '>= 10' }

  crc@3.8.0:
    resolution:
      {
        integrity: sha512-iX3mfgcTMIq3ZKLIsVFAbv7+Mc10kxabAGQb8HvjA1o3T1PIYprbakQ65d3I+2HGHt6nSKkM9PYjgoJO2KcFBQ==
      }

  cross-spawn@7.0.6:
    resolution:
      {
        integrity: sha512-uV2QOWP2nWzsy2aMp8aRibhi9dlzF5Hgh5SHaB9OiTGEyDTiJJyx0uy51QXdyWbtAHNua4XJzUKca3OzKUd3vA==
      }
    engines: { node: '>= 8' }

  debug@4.4.0:
    resolution:
      {
        integrity: sha512-6WTZ/IxCY/T6BALoZHaE4ctp9xm+Z5kY/pzYaCHRFeyVhojxlrm+46y68HA6hr0TcwEssoxNiDEUJQjfPZ/RYA==
      }
    engines: { node: '>=6.0' }
    peerDependencies:
      supports-color: '*'
    peerDependenciesMeta:
      supports-color:
        optional: true

  decompress-response@6.0.0:
    resolution:
      {
        integrity: sha512-aW35yZM6Bb/4oJlZncMH2LCoZtJXTRxES17vE3hoRiowU2kWHaJKFkSBDnDR+cm9J+9QhXmREyIfv0pji9ejCQ==
      }
    engines: { node: '>=10' }

  defaults@1.0.4:
    resolution:
      {
        integrity: sha512-eFuaLoy/Rxalv2kr+lqMlUnrDWV+3j4pljOIJgLIhI058IQfWJ7vXhyEIHu+HtC738klGALYxOKDO0bQP3tg8A==
      }

  defer-to-connect@2.0.1:
    resolution:
      {
        integrity: sha512-4tvttepXG1VaYGrRibk5EwJd1t4udunSOVMdLSAL6mId1ix438oPwPZMALY41FCijukO1L0twNcGsdzS7dHgDg==
      }
    engines: { node: '>=10' }

  define-data-property@1.1.4:
    resolution:
      {
        integrity: sha512-rBMvIzlpA8v6E+SJZoo++HAYqsLrkg7MSfIinMPFhmkorw7X+dOXVJQs+QT69zGkzMyfDnIMN2Wid1+NbL3T+A==
      }
    engines: { node: '>= 0.4' }

  define-properties@1.2.1:
    resolution:
      {
        integrity: sha512-8QmQKqEASLd5nx0U1B1okLElbUuuttJ/AnYmRXbbbGDWh6uS208EjD4Xqq/I9wK7u0v6O08XhTWnt5XtEbR6Dg==
      }
    engines: { node: '>= 0.4' }

  delayed-stream@1.0.0:
    resolution:
      {
        integrity: sha512-ZySD7Nf91aLB0RxL4KGrKHBXl7Eds1DAmEdcoVawXnLD7SDhpNgtuII2aAkg7a7QS41jxPSZ17p4VdGnMHk3MQ==
      }
    engines: { node: '>=0.4.0' }

  delegates@1.0.0:
    resolution:
      {
        integrity: sha512-bd2L678uiWATM6m5Z1VzNCErI3jiGzt6HGY8OVICs40JQq/HALfbyNJmp0UDakEY4pMMaN0Ly5om/B1VI/+xfQ==
      }

  detect-libc@2.0.3:
    resolution:
      {
        integrity: sha512-bwy0MGW55bG41VqxxypOsdSdGqLwXPI/focwgTYCFMbdUiBAxLg9CFzG08sz2aqzknwiX7Hkl0bQENjg8iLByw==
      }
    engines: { node: '>=8' }

  detect-node@2.1.0:
    resolution:
      {
        integrity: sha512-T0NIuQpnTvFDATNuHN5roPwSBG83rFsuO+MXXH9/3N1eFbn4wcPjttvjMLEPWJ0RGUYgQE7cGgS3tNxbqCGM7g==
      }

  dir-compare@4.2.0:
    resolution:
      {
        integrity: sha512-2xMCmOoMrdQIPHdsTawECdNPwlVFB9zGcz3kuhmBO6U3oU+UQjsue0i8ayLKpgBcm+hcXPMVSGUN9d+pvJ6+VQ==
      }

  dmg-builder@25.1.8:
    resolution:
      {
        integrity: sha512-NoXo6Liy2heSklTI5OIZbCgXC1RzrDQsZkeEwXhdOro3FT1VBOvbubvscdPnjVuQ4AMwwv61oaH96AbiYg9EnQ==
      }

  dmg-license@1.0.11:
    resolution:
      {
        integrity: sha512-ZdzmqwKmECOWJpqefloC5OJy1+WZBBse5+MR88z9g9Zn4VY+WYUkAyojmhzJckH5YbbZGcYIuGAkY5/Ys5OM2Q==
      }
    engines: { node: '>=8' }
    os: [darwin]
    hasBin: true

  dotenv-expand@11.0.7:
    resolution:
      {
        integrity: sha512-zIHwmZPRshsCdpMDyVsqGmgyP0yT8GAgXUnkdAoJisxvf33k7yO6OuoKmcTGuXPWSsm8Oh88nZicRLA9Y0rUeA==
      }
    engines: { node: '>=12' }

  dotenv@16.4.7:
    resolution:
      {
        integrity: sha512-47qPchRCykZC03FhkYAhrvwU4xDBFIj1QPqaarj6mdM/hgUzfPHcpkHJOn3mJAufFeeAxAzeGsr5X0M4k6fLZQ==
      }
    engines: { node: '>=12' }

  dunder-proto@1.0.1:
    resolution:
      {
        integrity: sha512-KIN/nDJBQRcXw0MLVhZE9iQHmG68qAVIBg9CqmUYjmQIhgij9U5MFvrqkUL5FbtyyzZuOeOt0zdeRe4UY7ct+A==
      }
    engines: { node: '>= 0.4' }

  eastasianwidth@0.2.0:
    resolution:
      {
        integrity: sha512-I88TYZWc9XiYHRQ4/3c5rjjfgkjhLyW2luGIheGERbNQ6OY7yTybanSpDXZa8y7VUP9YmDcYa+eyq4ca7iLqWA==
      }

  ejs@3.1.10:
    resolution:
      {
        integrity: sha512-UeJmFfOrAQS8OJWPZ4qtgHyWExa088/MtK5UEyoJGFH67cDEXkZSviOiKRCZ4Xij0zxI3JECgYs3oKx+AizQBA==
      }
    engines: { node: '>=0.10.0' }
    hasBin: true

  electron-builder-squirrel-windows@25.1.8:
    resolution:
      {
        integrity: sha512-2ntkJ+9+0GFP6nAISiMabKt6eqBB0kX1QqHNWFWAXgi0VULKGisM46luRFpIBiU3u/TDmhZMM8tzvo2Abn3ayg==
      }

  electron-builder@25.1.8:
    resolution:
      {
        integrity: sha512-poRgAtUHHOnlzZnc9PK4nzG53xh74wj2Jy7jkTrqZ0MWPoHGh1M2+C//hGeYdA+4K8w4yiVCNYoLXF7ySj2Wig==
      }
    engines: { node: '>=14.0.0' }
    hasBin: true

  electron-publish@25.1.7:
    resolution:
      {
        integrity: sha512-+jbTkR9m39eDBMP4gfbqglDd6UvBC7RLh5Y0MhFSsc6UkGHj9Vj9TWobxevHYMMqmoujL11ZLjfPpMX+Pt6YEg==
      }

<<<<<<< HEAD
  electron@35.2.0:
    resolution:
      {
        integrity: sha512-GHda7oCkN0pA23qzah735DEbRa06IPwlzP3uvjAmf9af8gxdj5i93JEHeQVGVmSVpd7sSb1pfecs9nz7B1q5ag==
      }
    engines: { node: '>= 12.20.55' }
=======
  electron@37.2.0:
    resolution: {integrity: sha512-dE6+qeg6SBUVd5d8CD2+GH82kh+gF1v40+hs+U+UOno681NMSGmBtgqwldQRpbvtnQDD7V2M9Cpfr3+Abw7aBg==}
    engines: {node: '>= 12.20.55'}
>>>>>>> a38c9cb3
    hasBin: true

  emoji-regex@8.0.0:
    resolution:
      {
        integrity: sha512-MSjYzcWNOA0ewAHpz0MxpYFvwg6yjy1NG3xteoqz644VCo/RPgnr1/GGt+ic3iJTzQ8Eu3TdM14SawnVUmGE6A==
      }

  emoji-regex@9.2.2:
    resolution:
      {
        integrity: sha512-L18DaJsXSUk2+42pv8mLs5jJT2hqFkFE4j21wOmgbUqsZ2hL72NsUU785g9RXgo3s0ZNgVl42TiHp3ZtOv/Vyg==
      }

  encoding@0.1.13:
    resolution:
      {
        integrity: sha512-ETBauow1T35Y/WZMkio9jiM0Z5xjHHmJ4XmjZOq1l/dXz3lr2sRn87nJy20RupqSh1F2m3HHPSp8ShIPQJrJ3A==
      }

  end-of-stream@1.4.4:
    resolution:
      {
        integrity: sha512-+uw1inIHVPQoaVuHzRyXd21icM+cnt4CzD5rW+NC1wjOUSTOs+Te7FOv7AhN7vS9x/oIyhLP5PR1H+phQAHu5Q==
      }

  env-paths@2.2.1:
    resolution:
      {
        integrity: sha512-+h1lkLKhZMTYjog1VEpJNG7NZJWcuc2DDk/qsqSTRRCOXiLjeQ1d1/udrUGhqMxUgAlwKNZ0cf2uqan5GLuS2A==
      }
    engines: { node: '>=6' }

  err-code@2.0.3:
    resolution:
      {
        integrity: sha512-2bmlRpNKBxT/CRmPOlyISQpNj+qSeYvcym/uT0Jx2bMOlKLtSy1ZmLuVxSEKKyor/N5yhvp/ZiG1oE3DEYMSFA==
      }

  es-define-property@1.0.1:
    resolution:
      {
        integrity: sha512-e3nRfgfUZ4rNGL232gUgX06QNyyez04KdjFrF+LTRoOXmrOgFKDg4BCdsjW8EnT69eqdYGmRpJwiPVYNrCaW3g==
      }
    engines: { node: '>= 0.4' }

  es-errors@1.3.0:
    resolution:
      {
        integrity: sha512-Zf5H2Kxt2xjTvbJvP2ZWLEICxA6j+hAmMzIlypy4xcBg1vKVnx89Wy0GbS+kf5cwCVFFzdCFh2XSCFNULS6csw==
      }
    engines: { node: '>= 0.4' }

  es-object-atoms@1.1.1:
    resolution:
      {
        integrity: sha512-FGgH2h8zKNim9ljj7dankFPcICIK9Cp5bm+c2gQSYePhpaG5+esrLODihIorn+Pe6FGJzWhXQotPv73jTaldXA==
      }
    engines: { node: '>= 0.4' }

  es-set-tostringtag@2.1.0:
    resolution:
      {
        integrity: sha512-j6vWzfrGVfyXxge+O0x5sh6cvxAog0a/4Rdd2K36zCMV5eJ+/+tOAngRO8cODMNWbVRdVlmGZQL2YS3yR8bIUA==
      }
    engines: { node: '>= 0.4' }

  es6-error@4.1.1:
    resolution:
      {
        integrity: sha512-Um/+FxMr9CISWh0bi5Zv0iOD+4cFh5qLeks1qhAopKVAJw3drgKbKySikp7wGhDL0HPeaja0P5ULZrxLkniUVg==
      }

  escalade@3.2.0:
    resolution:
      {
        integrity: sha512-WUj2qlxaQtO4g6Pq5c29GTcWGDyd8itL8zTlipgECz3JesAiiOKotd8JU6otB3PACgG6xkJUyVhboMS+bje/jA==
      }
    engines: { node: '>=6' }

  escape-string-regexp@4.0.0:
    resolution:
      {
        integrity: sha512-TtpcNJ3XAzx3Gq8sWRzJaVajRs0uVxA2YAkdb1jm2YkPz4G6egUFAyA3n5vtEIZefPk5Wa4UXbKuS5fKkJWdgA==
      }
    engines: { node: '>=10' }

  exponential-backoff@3.1.2:
    resolution:
      {
        integrity: sha512-8QxYTVXUkuy7fIIoitQkPwGonB8F3Zj8eEO8Sqg9Zv/bkI7RJAzowee4gr81Hak/dUTpA2Z7VfQgoijjPNlUZA==
      }

  extract-zip@2.0.1:
    resolution:
      {
        integrity: sha512-GDhU9ntwuKyGXdZBUgTIe+vXnWj0fppUEtMDL0+idd5Sta8TGpHssn/eusA9mrPr9qNDym6SxAYZjNvCn/9RBg==
      }
    engines: { node: '>= 10.17.0' }
    hasBin: true

  extsprintf@1.4.1:
    resolution:
      {
        integrity: sha512-Wrk35e8ydCKDj/ArClo1VrPVmN8zph5V4AtHwIuHhvMXsKf73UT3BOD+azBIW+3wOJ4FhEH7zyaJCFvChjYvMA==
      }
    engines: { '0': node >=0.6.0 }

  fast-deep-equal@3.1.3:
    resolution:
      {
        integrity: sha512-f3qQ9oQy9j2AhBe/H9VC91wLmKBCCU/gDOnKNAYG5hswO7BLKj09Hc5HYNz9cGI++xlpDCIgDaitVs03ATR84Q==
      }

  fast-json-stable-stringify@2.1.0:
    resolution:
      {
        integrity: sha512-lhd/wF+Lk98HZoTCtlVraHtfh5XYijIjalXck7saUtuanSDyLMxnHhSXEDJqHxD7msR8D0uCmqlkwjCV8xvwHw==
      }

  fd-slicer@1.1.0:
    resolution:
      {
        integrity: sha512-cE1qsB/VwyQozZ+q1dGxR8LBYNZeofhEdUNGSMbQD3Gw2lAzX9Zb3uIU6Ebc/Fmyjo9AWWfnn0AUCHqtevs/8g==
      }

  filelist@1.0.4:
    resolution:
      {
        integrity: sha512-w1cEuf3S+DrLCQL7ET6kz+gmlJdbq9J7yXCSjK/OZCPA+qEN1WyF4ZAf0YYJa4/shHJra2t/d/r8SV4Ji+x+8Q==
      }

  foreground-child@3.3.1:
    resolution:
      {
        integrity: sha512-gIXjKqtFuWEgzFRJA9WCQeSJLZDjgJUOMCMzxtvFq/37KojM1BFGufqsCy0r4qSQmYLsZYMeyRqzIWOMup03sw==
      }
    engines: { node: '>=14' }

  form-data@4.0.2:
    resolution:
      {
        integrity: sha512-hGfm/slu0ZabnNt4oaRZ6uREyfCj6P4fT/n6A1rGV+Z0VdGXjfOhVUpkn6qVQONHGIFwmveGXyDs75+nr6FM8w==
      }
    engines: { node: '>= 6' }

  fs-constants@1.0.0:
    resolution:
      {
        integrity: sha512-y6OAwoSIf7FyjMIv94u+b5rdheZEjzR63GTyZJm5qh4Bi+2YgwLCcI/fPFZkL5PSixOt6ZNKm+w+Hfp/Bciwow==
      }

  fs-extra@10.1.0:
    resolution:
      {
        integrity: sha512-oRXApq54ETRj4eMiFzGnHWGy+zo5raudjuxN0b8H7s/RU2oW0Wvsx9O0ACRN/kRq9E8Vu/ReskGB5o3ji+FzHQ==
      }
    engines: { node: '>=12' }

  fs-extra@11.3.0:
    resolution:
      {
        integrity: sha512-Z4XaCL6dUDHfP/jT25jJKMmtxvuwbkrD1vNSMFlo9lNLY2c5FHYSQgHPRZUjAB26TpDEoW9HCOgplrdbaPV/ew==
      }
    engines: { node: '>=14.14' }

  fs-extra@8.1.0:
    resolution:
      {
        integrity: sha512-yhlQgA6mnOJUKOsRUFsgJdQCvkKhcz8tlZG5HBQfReYZy46OwLcY+Zia0mtdHsOo9y/hP+CxMN0TU9QxoOtG4g==
      }
    engines: { node: '>=6 <7 || >=8' }

  fs-extra@9.1.0:
    resolution:
      {
        integrity: sha512-hcg3ZmepS30/7BSFqRvoo3DOMQu7IjqxO5nCDt+zM9XWjb33Wg7ziNT+Qvqbuc3+gWpzO02JubVyk2G4Zvo1OQ==
      }
    engines: { node: '>=10' }

  fs-minipass@2.1.0:
    resolution:
      {
        integrity: sha512-V/JgOLFCS+R6Vcq0slCuaeWEdNC3ouDlJMNIsacH2VtALiu9mV4LPrHc5cDl8k5aw6J8jwgWWpiTo5RYhmIzvg==
      }
    engines: { node: '>= 8' }

  fs.realpath@1.0.0:
    resolution:
      {
        integrity: sha512-OO0pH2lK6a0hZnAdau5ItzHPI6pUlvI7jMVnxUQRtw4owF2wk8lOSabtGDCTP4Ggrg2MbGnWO9X8K1t4+fGMDw==
      }

  function-bind@1.1.2:
    resolution:
      {
        integrity: sha512-7XHNxH7qX9xG5mIwxkhumTox/MIRNcOgDrxWsMt2pAr23WHp6MrRlN7FBSFpCpr+oVO0F744iUgR82nJMfG2SA==
      }

  gauge@4.0.4:
    resolution:
      {
        integrity: sha512-f9m+BEN5jkg6a0fZjleidjN51VE1X+mPFQ2DJ0uv1V39oCLCbsGe6yjbBnp7eK7z/+GAon99a3nHuqbuuthyPg==
      }
    engines: { node: ^12.13.0 || ^14.15.0 || >=16.0.0 }
    deprecated: This package is no longer supported.

  get-caller-file@2.0.5:
    resolution:
      {
        integrity: sha512-DyFP3BM/3YHTQOCUL/w0OZHR0lpKeGrxotcHWcqNEdnltqFwXVfhEBQ94eIo34AfQpo0rGki4cyIiftY06h2Fg==
      }
    engines: { node: 6.* || 8.* || >= 10.* }

  get-intrinsic@1.3.0:
    resolution:
      {
        integrity: sha512-9fSjSaos/fRIVIp+xSJlE6lfwhES7LNtKaCBIamHsjr2na1BiABJPo0mOjjz8GJDURarmCPGqaiVg5mfjb98CQ==
      }
    engines: { node: '>= 0.4' }

  get-proto@1.0.1:
    resolution:
      {
        integrity: sha512-sTSfBjoXBp89JvIKIefqw7U2CCebsc74kiY6awiGogKtoSGbgjYE/G/+l9sF3MWFPNc9IcoOC4ODfKHfxFmp0g==
      }
    engines: { node: '>= 0.4' }

  get-stream@5.2.0:
    resolution:
      {
        integrity: sha512-nBF+F1rAZVCu/p7rjzgA+Yb4lfYXrpl7a6VmJrU8wF9I1CKvP/QwPNZHnOlwbTkY6dvtFIzFMSyQXbLoTQPRpA==
      }
    engines: { node: '>=8' }

  glob@10.4.5:
    resolution:
      {
        integrity: sha512-7Bv8RF0k6xjo7d4A/PxYLbUCfb6c+Vpd2/mB2yRDlew7Jb5hEXiCD9ibfO7wpk8i4sevK6DFny9h7EYbM3/sHg==
      }
    hasBin: true

  glob@7.2.3:
    resolution:
      {
        integrity: sha512-nFR0zLpU2YCaRxwoCJvL6UvCH2JFyFVIvwTLsIf21AuHlMskA1hhTdk+LlYJtOlYt9v6dvszD2BGRqBL+iQK9Q==
      }
    deprecated: Glob versions prior to v9 are no longer supported

  glob@8.1.0:
    resolution:
      {
        integrity: sha512-r8hpEjiQEYlF2QU0df3dS+nxxSIreXQS1qRhMJM0Q5NDdR386C7jb7Hwwod8Fgiuex+k0GFjgft18yvxm5XoCQ==
      }
    engines: { node: '>=12' }
    deprecated: Glob versions prior to v9 are no longer supported

  global-agent@3.0.0:
    resolution:
      {
        integrity: sha512-PT6XReJ+D07JvGoxQMkT6qji/jVNfX/h364XHZOWeRzy64sSFr+xJ5OX7LI3b4MPQzdL4H8Y8M0xzPpsVMwA8Q==
      }
    engines: { node: '>=10.0' }

  globalthis@1.0.4:
    resolution:
      {
        integrity: sha512-DpLKbNU4WylpxJykQujfCcwYWiV/Jhm50Goo0wrVILAv5jOr9d+H+UR3PhSCD2rCCEIg0uc+G+muBTwD54JhDQ==
      }
    engines: { node: '>= 0.4' }

  gopd@1.2.0:
    resolution:
      {
        integrity: sha512-ZUKRh6/kUFoAiTAtTYPZJ3hw9wNxx+BIBOijnlG9PnrJsCcSjs1wyyD6vJpaYtgnzDrKYRSqf3OO6Rfa93xsRg==
      }
    engines: { node: '>= 0.4' }

  got@11.8.6:
    resolution:
      {
        integrity: sha512-6tfZ91bOr7bOXnK7PRDCGBLa1H4U080YHNaAQ2KsMGlLEzRbk44nsZF2E1IeRc3vtJHPVbKCYgdFbaGO2ljd8g==
      }
    engines: { node: '>=10.19.0' }

  graceful-fs@4.2.11:
    resolution:
      {
        integrity: sha512-RbJ5/jmFcNNCcDV5o9eTnBLJ/HszWV0P73bc+Ff4nS/rJj+YaS6IGyiOL0VoBYX+l1Wrl3k63h/KrH+nhJ0XvQ==
      }

  has-flag@4.0.0:
    resolution:
      {
        integrity: sha512-EykJT/Q1KjTWctppgIAgfSO0tKVuZUjhgMr17kqTumMl6Afv3EISleU7qZUzoXDFTAHTDC4NOoG/ZxU3EvlMPQ==
      }
    engines: { node: '>=8' }

  has-property-descriptors@1.0.2:
    resolution:
      {
        integrity: sha512-55JNKuIW+vq4Ke1BjOTjM2YctQIvCT7GFzHwmfZPGo5wnrgkid0YQtnAleFSqumZm4az3n2BS+erby5ipJdgrg==
      }

  has-symbols@1.1.0:
    resolution:
      {
        integrity: sha512-1cDNdwJ2Jaohmb3sg4OmKaMBwuC48sYni5HUw2DvsC8LjGTLK9h+eb1X6RyuOHe4hT0ULCW68iomhjUoKUqlPQ==
      }
    engines: { node: '>= 0.4' }

  has-tostringtag@1.0.2:
    resolution:
      {
        integrity: sha512-NqADB8VjPFLM2V0VvHUewwwsw0ZWBaIdgo+ieHtK3hasLz4qeCRjYcqfB6AQrBggRKppKF8L52/VqdVsO47Dlw==
      }
    engines: { node: '>= 0.4' }

  has-unicode@2.0.1:
    resolution:
      {
        integrity: sha512-8Rf9Y83NBReMnx0gFzA8JImQACstCYWUplepDa9xprwwtmgEZUF0h/i5xSA625zB/I37EtrswSST6OXxwaaIJQ==
      }

  hasown@2.0.2:
    resolution:
      {
        integrity: sha512-0hJU9SCPvmMzIBdZFqNPXWa6dqh7WdH0cII9y+CyS8rG3nL48Bclra9HmKhVVUHyPWNH5Y7xDwAB7bfgSjkUMQ==
      }
    engines: { node: '>= 0.4' }

  hosted-git-info@4.1.0:
    resolution:
      {
        integrity: sha512-kyCuEOWjJqZuDbRHzL8V93NzQhwIB71oFWSyzVo+KPZI+pnQPPxucdkrOZvkLRnrf5URsQM+IJ09Dw29cRALIA==
      }
    engines: { node: '>=10' }

  http-cache-semantics@4.1.1:
    resolution:
      {
        integrity: sha512-er295DKPVsV82j5kw1Gjt+ADA/XYHsajl82cGNQG2eyoPkvgUhX+nDIyelzhIWbbsXP39EHcI6l5tYs2FYqYXQ==
      }

  http-proxy-agent@5.0.0:
    resolution:
      {
        integrity: sha512-n2hY8YdoRE1i7r6M0w9DIw5GgZN0G25P8zLCRQ8rjXtTU3vsNFBI/vWK/UIeE6g5MUUz6avwAPXmL6Fy9D/90w==
      }
    engines: { node: '>= 6' }

  http-proxy-agent@7.0.2:
    resolution:
      {
        integrity: sha512-T1gkAiYYDWYx3V5Bmyu7HcfcvL7mUrTWiM6yOfa3PIphViJ/gFPbvidQ+veqSOHci/PxBcDabeUNCzpOODJZig==
      }
    engines: { node: '>= 14' }

  http2-wrapper@1.0.3:
    resolution:
      {
        integrity: sha512-V+23sDMr12Wnz7iTcDeJr3O6AIxlnvT/bmaAAAP/Xda35C90p9599p0F1eHR/N1KILWSoWVAiOMFjBBXaXSMxg==
      }
    engines: { node: '>=10.19.0' }

  https-proxy-agent@5.0.1:
    resolution:
      {
        integrity: sha512-dFcAjpTQFgoLMzC2VwU+C/CbS7uRL0lWmxDITmqm7C+7F0Odmj6s9l6alZc6AELXhrnggM2CeWSXHGOdX2YtwA==
      }
    engines: { node: '>= 6' }

  https-proxy-agent@7.0.6:
    resolution:
      {
        integrity: sha512-vK9P5/iUfdl95AI+JVyUuIcVtd4ofvtrOr3HNtM2yxC9bnMbEdp3x01OhQNnjb8IJYi38VlTE3mBXwcfvywuSw==
      }
    engines: { node: '>= 14' }

  humanize-ms@1.2.1:
    resolution:
      {
        integrity: sha512-Fl70vYtsAFb/C06PTS9dZBo7ihau+Tu/DNCk/OyHhea07S+aeMWpFFkUaXRa8fI+ScZbEI8dfSxwY7gxZ9SAVQ==
      }

  iconv-corefoundation@1.1.7:
    resolution:
      {
        integrity: sha512-T10qvkw0zz4wnm560lOEg0PovVqUXuOFhhHAkixw8/sycy7TJt7v/RrkEKEQnAw2viPSJu6iAkErxnzR0g8PpQ==
      }
    engines: { node: ^8.11.2 || >=10 }
    os: [darwin]

  iconv-lite@0.6.3:
    resolution:
      {
        integrity: sha512-4fCk79wshMdzMp2rH06qWrJE4iolqLhCUH+OiuIgU++RB0+94NlDL81atO7GX55uUKueo0txHNtvEyI6D7WdMw==
      }
    engines: { node: '>=0.10.0' }

  ieee754@1.2.1:
    resolution:
      {
        integrity: sha512-dcyqhDvX1C46lXZcVqCpK+FtMRQVdIMN6/Df5js2zouUsqG7I6sFxitIC+7KYK29KdXOLHdu9zL4sFnoVQnqaA==
      }

  imurmurhash@0.1.4:
    resolution:
      {
        integrity: sha512-JmXMZ6wuvDmLiHEml9ykzqO6lwFbof0GG4IkcGaENdCRDDmMVnny7s5HsIgHCbaq0w2MyPhDqkhTUgS2LU2PHA==
      }
    engines: { node: '>=0.8.19' }

  indent-string@4.0.0:
    resolution:
      {
        integrity: sha512-EdDDZu4A2OyIK7Lr/2zG+w5jmbuk1DVBnEwREQvBzspBJkCEbRa8GxU1lghYcaGJCnRWibjDXlq779X1/y5xwg==
      }
    engines: { node: '>=8' }

  infer-owner@1.0.4:
    resolution:
      {
        integrity: sha512-IClj+Xz94+d7irH5qRyfJonOdfTzuDaifE6ZPWfx0N0+/ATZCbuTPq2prFl526urkQd90WyUKIh1DfBQ2hMz9A==
      }

  inflight@1.0.6:
    resolution:
      {
        integrity: sha512-k92I/b08q4wvFscXCLvqfsHCrjrF7yiXsQuIVvVE7N82W3+aqpzuUdBbfhWcy/FZR3/4IgflMgKLOsvPDrGCJA==
      }
    deprecated: This module is not supported, and leaks memory. Do not use it. Check out lru-cache if you want a good and tested way to coalesce async requests by a key value, which is much more comprehensive and powerful.

  inherits@2.0.4:
    resolution:
      {
        integrity: sha512-k/vGaX4/Yla3WzyMCvTQOXYeIHvqOKtnqBduzTHpzpQZzAskKMhZ2K+EnBiSM9zGSoIFeMpXKxa4dYeZIQqewQ==
      }

  ip-address@9.0.5:
    resolution:
      {
        integrity: sha512-zHtQzGojZXTwZTHQqra+ETKd4Sn3vgi7uBmlPoXVWZqYvuKmtI0l/VZTjqGmJY9x88GGOaZ9+G9ES8hC4T4X8g==
      }
    engines: { node: '>= 12' }

  is-ci@3.0.1:
    resolution:
      {
        integrity: sha512-ZYvCgrefwqoQ6yTyYUbQu64HsITZ3NfKX1lzaEYdkTDcfKzzCI/wthRRYKkdjHKFVgNiXKAKm65Zo1pk2as/QQ==
      }
    hasBin: true

  is-fullwidth-code-point@3.0.0:
    resolution:
      {
        integrity: sha512-zymm5+u+sCsSWyD9qNaejV3DFvhCKclKdizYaJUuHA83RLjb7nSuGnddCHGv0hk+KY7BMAlsWeK4Ueg6EV6XQg==
      }
    engines: { node: '>=8' }

  is-interactive@1.0.0:
    resolution:
      {
        integrity: sha512-2HvIEKRoqS62guEC+qBjpvRubdX910WCMuJTZ+I9yvqKU2/12eSL549HMwtabb4oupdj2sMP50k+XJfB/8JE6w==
      }
    engines: { node: '>=8' }

  is-lambda@1.0.1:
    resolution:
      {
        integrity: sha512-z7CMFGNrENq5iFB9Bqo64Xk6Y9sg+epq1myIcdHaGnbMTYOxvzsEtdYqQUylB7LxfkvgrrjP32T6Ywciio9UIQ==
      }

  is-unicode-supported@0.1.0:
    resolution:
      {
        integrity: sha512-knxG2q4UC3u8stRGyAVJCOdxFmv5DZiRcdlIaAQXAbSfJya+OhopNotLQrstBhququ4ZpuKbDc/8S6mgXgPFPw==
      }
    engines: { node: '>=10' }

  isarray@1.0.0:
    resolution:
      {
        integrity: sha512-VLghIWNM6ELQzo7zwmcg0NmTVyWKYjvIeM83yjp0wRDTmUnrM678fQbcKBo6n2CJEF0szoG//ytg+TKla89ALQ==
      }

  isbinaryfile@4.0.10:
    resolution:
      {
        integrity: sha512-iHrqe5shvBUcFbmZq9zOQHBoeOhZJu6RQGrDpBgenUm/Am+F3JM2MgQj+rK3Z601fzrL5gLZWtAPH2OBaSVcyw==
      }
    engines: { node: '>= 8.0.0' }

  isbinaryfile@5.0.4:
    resolution:
      {
        integrity: sha512-YKBKVkKhty7s8rxddb40oOkuP0NbaeXrQvLin6QMHL7Ypiy2RW9LwOVrVgZRyOrhQlayMd9t+D8yDy8MKFTSDQ==
      }
    engines: { node: '>= 18.0.0' }

  isexe@2.0.0:
    resolution:
      {
        integrity: sha512-RHxMLp9lnKHGHRng9QFhRCMbYAcVpn69smSGcq3f36xjgVVWThj4qqLbTLlq7Ssj8B+fIQ1EuCEGI2lKsyQeIw==
      }

  jackspeak@3.4.3:
    resolution:
      {
        integrity: sha512-OGlZQpz2yfahA/Rd1Y8Cd9SIEsqvXkLVoSw/cgwhnhFMDbsQFeZYoJJ7bIZBS9BcamUW96asq/npPWugM+RQBw==
      }

  jake@10.9.2:
    resolution:
      {
        integrity: sha512-2P4SQ0HrLQ+fw6llpLnOaGAvN2Zu6778SJMrCUwns4fOoG9ayrTiZk3VV8sCPkVZF8ab0zksVpS8FDY5pRCNBA==
      }
    engines: { node: '>=10' }
    hasBin: true

  js-yaml@4.1.0:
    resolution:
      {
        integrity: sha512-wpxZs9NoxZaJESJGIZTyDEaYpl0FKSA+FB9aJiyemKhMwkxQg63h4T1KJgUGHpTqPDNRcmmYLugrRjJlBtWvRA==
      }
    hasBin: true

  jsbn@1.1.0:
    resolution:
      {
        integrity: sha512-4bYVV3aAMtDTTu4+xsDYa6sy9GyJ69/amsu9sYF2zqjiEoZA5xJi3BrfX3uY+/IekIu7MwdObdbDWpoZdBv3/A==
      }

  json-buffer@3.0.1:
    resolution:
      {
        integrity: sha512-4bV5BfR2mqfQTJm+V5tPPdf+ZpuhiIvTuAB5g8kcrXOZpTT/QwwVRWBywX1ozr6lEuPdbHxwaJlm9G6mI2sfSQ==
      }

  json-schema-traverse@0.4.1:
    resolution:
      {
        integrity: sha512-xbbCH5dCYU5T8LcEhhuh7HJ88HXuW3qsI3Y0zOZFKfZEHcpWiHU/Jxzk629Brsab/mMiHQti9wMP+845RPe3Vg==
      }

  json-stringify-safe@5.0.1:
    resolution:
      {
        integrity: sha512-ZClg6AaYvamvYEE82d3Iyd3vSSIjQ+odgjaTzRuO3s7toCdFKczob2i0zCh7JE8kWn17yvAWhUVxvqGwUalsRA==
      }

  json5@2.2.3:
    resolution:
      {
        integrity: sha512-XmOWe7eyHYH14cLdVPoyg+GOH3rYX++KpzrylJwSW98t3Nk+U8XOl8FWKOgwtzdb8lXGf6zYwDUzeHMWfxasyg==
      }
    engines: { node: '>=6' }
    hasBin: true

  jsonfile@4.0.0:
    resolution:
      {
        integrity: sha512-m6F1R3z8jjlf2imQHS2Qez5sjKWQzbuuhuJ/FKYFRZvPE3PuHcSMVZzfsLhGVOkfd20obL5SWEBew5ShlquNxg==
      }

  jsonfile@6.1.0:
    resolution:
      {
        integrity: sha512-5dgndWOriYSm5cnYaJNhalLNDKOqFwyDB/rr1E9ZsGciGvKPs8R2xYGCacuf3z6K1YKDz182fd+fY3cn3pMqXQ==
      }

  keyv@4.5.4:
    resolution:
      {
        integrity: sha512-oxVHkHR/EJf2CNXnWxRLW6mg7JyCCUcG0DtEGmL2ctUo1PNTin1PUil+r/+4r5MpVgC/fn1kjsx7mjSujKqIpw==
      }

  lazy-val@1.0.5:
    resolution:
      {
        integrity: sha512-0/BnGCCfyUMkBpeDgWihanIAF9JmZhHBgUhEqzvf+adhNGLoP6TaiI5oF8oyb3I45P+PcnrqihSf01M0l0G5+Q==
      }

  lazystream@1.0.1:
    resolution:
      {
        integrity: sha512-b94GiNHQNy6JNTrt5w6zNyffMrNkXZb3KTkCZJb2V1xaEGCk093vkZ2jk3tpaeP33/OiXC+WvK9AxUebnf5nbw==
      }
    engines: { node: '>= 0.6.3' }

  lodash.defaults@4.2.0:
    resolution:
      {
        integrity: sha512-qjxPLHd3r5DnsdGacqOMU6pb/avJzdh9tFX2ymgoZE27BmjXrNy/y4LoaiTeAb+O3gL8AfpJGtqfX/ae2leYYQ==
      }

  lodash.difference@4.5.0:
    resolution:
      {
        integrity: sha512-dS2j+W26TQ7taQBGN8Lbbq04ssV3emRw4NY58WErlTO29pIqS0HmoT5aJ9+TUQ1N3G+JOZSji4eugsWwGp9yPA==
      }

  lodash.flatten@4.4.0:
    resolution:
      {
        integrity: sha512-C5N2Z3DgnnKr0LOpv/hKCgKdb7ZZwafIrsesve6lmzvZIRZRGaZ/l6Q8+2W7NaT+ZwO3fFlSCzCzrDCFdJfZ4g==
      }

  lodash.isplainobject@4.0.6:
    resolution:
      {
        integrity: sha512-oSXzaWypCMHkPC3NvBEaPHf0KsA5mvPrOPgQWDsbg8n7orZ290M0BmC/jgRZ4vcJ6DTAhjrsSYgdsW/F+MFOBA==
      }

  lodash.union@4.6.0:
    resolution:
      {
        integrity: sha512-c4pB2CdGrGdjMKYLA+XiRDO7Y0PRQbm/Gzg8qMj+QH+pFVAoTp5sBpO0odL3FjoPCGjK96p6qsP+yQoiLoOBcw==
      }

  lodash@4.17.21:
    resolution:
      {
        integrity: sha512-v2kDEe57lecTulaDIuNTPy3Ry4gLGJ6Z1O3vE1krgXZNrsQ+LFTGHVxVjcXPs17LhbZVGedAJv8XZ1tvj5FvSg==
      }

  log-symbols@4.1.0:
    resolution:
      {
        integrity: sha512-8XPvpAA8uyhfteu8pIvQxpJZ7SYYdpUivZpGy6sFsBuKRY/7rQGavedeB8aK+Zkyq6upMFVL/9AW6vOYzfRyLg==
      }
    engines: { node: '>=10' }

  lowercase-keys@2.0.0:
    resolution:
      {
        integrity: sha512-tqNXrS78oMOE73NMxK4EMLQsQowWf8jKooH9g7xPavRT706R6bkQJ6DY2Te7QukaZsulxa30wQ7bk0pm4XiHmA==
      }
    engines: { node: '>=8' }

  lru-cache@10.4.3:
    resolution:
      {
        integrity: sha512-JNAzZcXrCt42VGLuYz0zfAzDfAvJWW6AfYlDBQyDV5DClI2m5sAmK+OIO7s59XfsRsWHp02jAJrRadPRGTt6SQ==
      }

  lru-cache@6.0.0:
    resolution:
      {
        integrity: sha512-Jo6dJ04CmSjuznwJSS3pUeWmd/H0ffTlkXXgwZi+eq1UCmqQwCh+eLsYOYCwY991i2Fah4h1BEMCx4qThGbsiA==
      }
    engines: { node: '>=10' }

  lru-cache@7.18.3:
    resolution:
      {
        integrity: sha512-jumlc0BIUrS3qJGgIkWZsyfAM7NCWiBcCDhnd+3NNM5KbBmLTgHVfWBcg6W+rLUsIpzpERPsvwUP7CckAQSOoA==
      }
    engines: { node: '>=12' }

  make-fetch-happen@10.2.1:
    resolution:
      {
        integrity: sha512-NgOPbRiaQM10DYXvN3/hhGVI2M5MtITFryzBGxHM5p4wnFxsVCbxkrBrDsk+EZ5OB4jEOT7AjDxtdF+KVEFT7w==
      }
    engines: { node: ^12.13.0 || ^14.15.0 || >=16.0.0 }

  matcher@3.0.0:
    resolution:
      {
        integrity: sha512-OkeDaAZ/bQCxeFAozM55PKcKU0yJMPGifLwV4Qgjitu+5MoAfSQN4lsLJeXZ1b8w0x+/Emda6MZgXS1jvsapng==
      }
    engines: { node: '>=10' }

  math-intrinsics@1.1.0:
    resolution:
      {
        integrity: sha512-/IXtbwEk5HTPyEwyKX6hGkYXxM9nbj64B+ilVJnC/R6B0pH5G4V3b0pVbL7DBj4tkhBAppbQUlf6F6Xl9LHu1g==
      }
    engines: { node: '>= 0.4' }

  mime-db@1.52.0:
    resolution:
      {
        integrity: sha512-sPU4uV7dYlvtWJxwwxHD0PuihVNiE7TyAbQ5SWxDCB9mUYvOgroQOwYQQOKPJ8CIbE+1ETVlOoK1UC2nU3gYvg==
      }
    engines: { node: '>= 0.6' }

  mime-types@2.1.35:
    resolution:
      {
        integrity: sha512-ZDY+bPm5zTTF+YpCrAU9nK0UgICYPT0QtT1NZWFv4s++TNkcgVaT0g6+4R2uI4MjQjzysHB1zxuWL50hzaeXiw==
      }
    engines: { node: '>= 0.6' }

  mime@2.6.0:
    resolution:
      {
        integrity: sha512-USPkMeET31rOMiarsBNIHZKLGgvKc/LrjofAnBlOttf5ajRvqiRA8QsenbcooctK6d6Ts6aqZXBA+XbkKthiQg==
      }
    engines: { node: '>=4.0.0' }
    hasBin: true

  mimic-fn@2.1.0:
    resolution:
      {
        integrity: sha512-OqbOk5oEQeAZ8WXWydlu9HJjz9WVdEIvamMCcXmuqUYjTknH/sqsWvhQ3vgwKFRR1HpjvNBKQ37nbJgYzGqGcg==
      }
    engines: { node: '>=6' }

  mimic-response@1.0.1:
    resolution:
      {
        integrity: sha512-j5EctnkH7amfV/q5Hgmoal1g2QHFJRraOtmx0JpIqkxhBhI/lJSl1nMpQ45hVarwNETOoWEimndZ4QK0RHxuxQ==
      }
    engines: { node: '>=4' }

  mimic-response@3.1.0:
    resolution:
      {
        integrity: sha512-z0yWI+4FDrrweS8Zmt4Ej5HdJmky15+L2e6Wgn3+iK5fWzb6T3fhNFq2+MeTRb064c6Wr4N/wv0DzQTjNzHNGQ==
      }
    engines: { node: '>=10' }

  minimatch@10.0.1:
    resolution:
      {
        integrity: sha512-ethXTt3SGGR+95gudmqJ1eNhRO7eGEGIgYA9vnPatK4/etz2MEVDno5GMCibdMTuBMyElzIlgxMna3K94XDIDQ==
      }
    engines: { node: 20 || >=22 }

  minimatch@3.1.2:
    resolution:
      {
        integrity: sha512-J7p63hRiAjw1NDEww1W7i37+ByIrOWO5XQQAzZ3VOcL0PNybwpfmV/N05zFAzwQ9USyEcX6t3UO+K5aqBQOIHw==
      }

  minimatch@5.1.6:
    resolution:
      {
        integrity: sha512-lKwV/1brpG6mBUFHtb7NUmtABCb2WZZmm2wNiOA5hAb8VdCS4B3dtMWyvcoViccwAW/COERjXLt0zP1zXUN26g==
      }
    engines: { node: '>=10' }

  minimatch@9.0.5:
    resolution:
      {
        integrity: sha512-G6T0ZX48xgozx7587koeX9Ys2NYy6Gmv//P89sEte9V9whIapMNF4idKxnW2QtCcLiTWlb/wfCabAtAFWhhBow==
      }
    engines: { node: '>=16 || 14 >=14.17' }

  minimist@1.2.8:
    resolution:
      {
        integrity: sha512-2yyAR8qBkN3YuheJanUpWC5U3bb5osDywNB8RzDVlDwDHbocAJveqqj1u8+SVD7jkWT4yvsHCpWqqWqAxb0zCA==
      }

  minipass-collect@1.0.2:
    resolution:
      {
        integrity: sha512-6T6lH0H8OG9kITm/Jm6tdooIbogG9e0tLgpY6mphXSm/A9u8Nq1ryBG+Qspiub9LjWlBPsPS3tWQ/Botq4FdxA==
      }
    engines: { node: '>= 8' }

  minipass-fetch@2.1.2:
    resolution:
      {
        integrity: sha512-LT49Zi2/WMROHYoqGgdlQIZh8mLPZmOrN2NdJjMXxYe4nkN6FUyuPuOAOedNJDrx0IRGg9+4guZewtp8hE6TxA==
      }
    engines: { node: ^12.13.0 || ^14.15.0 || >=16.0.0 }

  minipass-flush@1.0.5:
    resolution:
      {
        integrity: sha512-JmQSYYpPUqX5Jyn1mXaRwOda1uQ8HP5KAT/oDSLCzt1BYRhQU0/hDtsB1ufZfEEzMZ9aAVmsBw8+FWsIXlClWw==
      }
    engines: { node: '>= 8' }

  minipass-pipeline@1.2.4:
    resolution:
      {
        integrity: sha512-xuIq7cIOt09RPRJ19gdi4b+RiNvDFYe5JH+ggNvBqGqpQXcru3PcRmOZuHBKWK1Txf9+cQ+HMVN4d6z46LZP7A==
      }
    engines: { node: '>=8' }

  minipass-sized@1.0.3:
    resolution:
      {
        integrity: sha512-MbkQQ2CTiBMlA2Dm/5cY+9SWFEN8pzzOXi6rlM5Xxq0Yqbda5ZQy9sU75a673FE9ZK0Zsbr6Y5iP6u9nktfg2g==
      }
    engines: { node: '>=8' }

  minipass@3.3.6:
    resolution:
      {
        integrity: sha512-DxiNidxSEK+tHG6zOIklvNOwm3hvCrbUrdtzY74U6HKTJxvIDfOUL5W5P2Ghd3DTkhhKPYGqeNUIh5qcM4YBfw==
      }
    engines: { node: '>=8' }

  minipass@5.0.0:
    resolution:
      {
        integrity: sha512-3FnjYuehv9k6ovOEbyOswadCDPX1piCfhV8ncmYtHOjuPwylVWsghTLo7rabjC3Rx5xD4HDx8Wm1xnMF7S5qFQ==
      }
    engines: { node: '>=8' }

  minipass@7.1.2:
    resolution:
      {
        integrity: sha512-qOOzS1cBTWYF4BH8fVePDBOO9iptMnGUEZwNc/cMWnTV2nVLZ7VoNWEPHkYczZA0pdoA7dl6e7FL659nX9S2aw==
      }
    engines: { node: '>=16 || 14 >=14.17' }

  minizlib@2.1.2:
    resolution:
      {
        integrity: sha512-bAxsR8BVfj60DWXHE3u30oHzfl4G7khkSuPW+qvpd7jFRHm7dLxOjUk1EHACJ/hxLY8phGJ0YhYHZo7jil7Qdg==
      }
    engines: { node: '>= 8' }

  mkdirp@1.0.4:
    resolution:
      {
        integrity: sha512-vVqVZQyf3WLx2Shd0qJ9xuvqgAyKPLAiqITEtqW0oIUjzo3PePDd6fW9iFz30ef7Ysp/oiWqbhszeGWW2T6Gzw==
      }
    engines: { node: '>=10' }
    hasBin: true

  ms@2.1.3:
    resolution:
      {
        integrity: sha512-6FlzubTLZG3J2a/NVCAleEhjzq5oxgHyaCU9yYXvcLsvoVaHJq/s5xXI6/XXP6tz7R9xAOtHnSO/tXtF3WRTlA==
      }

  negotiator@0.6.4:
    resolution:
      {
        integrity: sha512-myRT3DiWPHqho5PrJaIRyaMv2kgYf0mUVgBNOYMuCH5Ki1yEiQaf/ZJuQ62nvpc44wL5WDbTX7yGJi1Neevw8w==
      }
    engines: { node: '>= 0.6' }

  node-abi@3.74.0:
    resolution:
      {
        integrity: sha512-c5XK0MjkGBrQPGYG24GBADZud0NCbznxNx0ZkS+ebUTrmV1qTDxPxSL8zEAPURXSbLRWVexxmP4986BziahL5w==
      }
    engines: { node: '>=10' }

  node-addon-api@1.7.2:
    resolution:
      {
        integrity: sha512-ibPK3iA+vaY1eEjESkQkM0BbCqFOaZMiXRTtdB0u7b4djtY6JnsjvPdUHVMg6xQt3B8fpTTWHI9A+ADjM9frzg==
      }

  node-api-version@0.2.0:
    resolution:
      {
        integrity: sha512-fthTTsi8CxaBXMaBAD7ST2uylwvsnYxh2PfaScwpMhos6KlSFajXQPcM4ogNE1q2s3Lbz9GCGqeIHC+C6OZnKg==
      }

  node-gyp@9.4.1:
    resolution:
      {
        integrity: sha512-OQkWKbjQKbGkMf/xqI1jjy3oCTgMKJac58G2+bjZb3fza6gW2YrCSdMQYaoTb70crvE//Gngr4f0AgVHmqHvBQ==
      }
    engines: { node: ^12.13 || ^14.13 || >=16 }
    hasBin: true

  nopt@6.0.0:
    resolution:
      {
        integrity: sha512-ZwLpbTgdhuZUnZzjd7nb1ZV+4DoiC6/sfiVKok72ym/4Tlf+DFdlHYmT2JPmcNNWV6Pi3SDf1kT+A4r9RTuT9g==
      }
    engines: { node: ^12.13.0 || ^14.15.0 || >=16.0.0 }
    hasBin: true

  normalize-path@3.0.0:
    resolution:
      {
        integrity: sha512-6eZs5Ls3WtCisHWp9S2GUy8dqkpGi4BVSz3GaqiE6ezub0512ESztXUwUB6C6IKbQkY2Pnb/mD4WYojCRwcwLA==
      }
    engines: { node: '>=0.10.0' }

  normalize-url@6.1.0:
    resolution:
      {
        integrity: sha512-DlL+XwOy3NxAQ8xuC0okPgK46iuVNAK01YN7RueYBqqFeGsBjV9XmCAzAdgt+667bCl5kPh9EqKKDwnaPG1I7A==
      }
    engines: { node: '>=10' }

  npmlog@6.0.2:
    resolution:
      {
        integrity: sha512-/vBvz5Jfr9dT/aFWd0FIRf+T/Q2WBsLENygUaFUqstqsycmZAP/t5BvFJTK0viFmSUxiUKTUplWy5vt+rvKIxg==
      }
    engines: { node: ^12.13.0 || ^14.15.0 || >=16.0.0 }
    deprecated: This package is no longer supported.

  object-keys@1.1.1:
    resolution:
      {
        integrity: sha512-NuAESUOUMrlIXOfHKzD6bpPu3tYt3xvjNdRIQ+FeT0lNb4K8WR70CaDxhuNguS2XG+GjkyMwOzsN5ZktImfhLA==
      }
    engines: { node: '>= 0.4' }

  once@1.4.0:
    resolution:
      {
        integrity: sha512-lNaJgI+2Q5URQBkccEKHTQOPaXdUxnZZElQTZY0MFUAuaEqe1E+Nyvgdz/aIyNi6Z9MzO5dv1H8n58/GELp3+w==
      }

  onetime@5.1.2:
    resolution:
      {
        integrity: sha512-kbpaSSGJTWdAY5KPVeMOKXSrPtr8C8C7wodJbcsd51jRnmD+GZu8Y0VoU6Dm5Z4vWr0Ig/1NKuWRKf7j5aaYSg==
      }
    engines: { node: '>=6' }

  ora@5.4.1:
    resolution:
      {
        integrity: sha512-5b6Y85tPxZZ7QytO+BQzysW31HJku27cRIlkbAXaNx+BdcVi+LlRFmVXzeF6a7JCwJpyw5c4b+YSVImQIrBpuQ==
      }
    engines: { node: '>=10' }

  p-cancelable@2.1.1:
    resolution:
      {
        integrity: sha512-BZOr3nRQHOntUjTrH8+Lh54smKHoHyur8We1V8DSMVrl5A2malOOwuJRnKRDjSnkoeBh4at6BwEnb5I7Jl31wg==
      }
    engines: { node: '>=8' }

  p-limit@3.1.0:
    resolution:
      {
        integrity: sha512-TYOanM3wGwNGsZN2cVTYPArw454xnXj5qmWF1bEoAc4+cU/ol7GVh7odevjp1FNHduHc3KZMcFduxU5Xc6uJRQ==
      }
    engines: { node: '>=10' }

  p-map@4.0.0:
    resolution:
      {
        integrity: sha512-/bjOqmgETBYB5BoEeGVea8dmvHb2m9GLy1E9W43yeyfP6QQCZGFNa+XRceJEuDB6zqr+gKpIAmlLebMpykw/MQ==
      }
    engines: { node: '>=10' }

  package-json-from-dist@1.0.1:
    resolution:
      {
        integrity: sha512-UEZIS3/by4OC8vL3P2dTXRETpebLI2NiI5vIrjaD/5UtrkFX/tNbwjTSRAGC/+7CAo2pIcBaRgWmcBBHcsaCIw==
      }

  path-is-absolute@1.0.1:
    resolution:
      {
        integrity: sha512-AVbw3UJ2e9bq64vSaS9Am0fje1Pa8pbGqTTsmXfaIiMpnr5DlDhfJOuLj9Sf95ZPVDAUerDfEk88MPmPe7UCQg==
      }
    engines: { node: '>=0.10.0' }

  path-key@3.1.1:
    resolution:
      {
        integrity: sha512-ojmeN0qd+y0jszEtoY48r0Peq5dwMEkIlCOu6Q5f41lfkswXuKtYrhgoTpLnyIcHm24Uhqx+5Tqm2InSwLhE6Q==
      }
    engines: { node: '>=8' }

  path-scurry@1.11.1:
    resolution:
      {
        integrity: sha512-Xa4Nw17FS9ApQFJ9umLiJS4orGjm7ZzwUrwamcGQuHSzDyth9boKDaycYdDcZDuqYATXw4HFXgaqWTctW/v1HA==
      }
    engines: { node: '>=16 || 14 >=14.18' }

  pe-library@0.4.1:
    resolution:
      {
        integrity: sha512-eRWB5LBz7PpDu4PUlwT0PhnQfTQJlDDdPa35urV4Osrm0t0AqQFGn+UIkU3klZvwJ8KPO3VbBFsXquA6p6kqZw==
      }
    engines: { node: '>=12', npm: '>=6' }

  pend@1.2.0:
    resolution:
      {
        integrity: sha512-F3asv42UuXchdzt+xXqfW1OGlVBe+mxa2mqI0pg5yAHZPvFmY3Y6drSf/GQ1A86WgWEN9Kzh/WrgKa6iGcHXLg==
      }

  plist@3.1.0:
    resolution:
      {
        integrity: sha512-uysumyrvkUX0rX/dEVqt8gC3sTBzd4zoWfLeS29nb53imdaXVvLINYXTI2GNqzaMuvacNx4uJQ8+b3zXR0pkgQ==
      }
    engines: { node: '>=10.4.0' }

  process-nextick-args@2.0.1:
    resolution:
      {
        integrity: sha512-3ouUOpQhtgrbOa17J7+uxOTpITYWaGP7/AhoR3+A+/1e9skrzelGi/dXzEYyvbxubEF6Wn2ypscTKiKJFFn1ag==
      }

  progress@2.0.3:
    resolution:
      {
        integrity: sha512-7PiHtLll5LdnKIMw100I+8xJXR5gW2QwWYkT6iJva0bXitZKa/XMrSbdmg3r2Xnaidz9Qumd0VPaMrZlF9V9sA==
      }
    engines: { node: '>=0.4.0' }

  promise-inflight@1.0.1:
    resolution:
      {
        integrity: sha512-6zWPyEOFaQBJYcGMHBKTKJ3u6TBsnMFOIZSa6ce1e/ZrrsOlnHRHbabMjLiBYKp+n44X9eUI6VUPaukCXHuG4g==
      }
    peerDependencies:
      bluebird: '*'
    peerDependenciesMeta:
      bluebird:
        optional: true

  promise-retry@2.0.1:
    resolution:
      {
        integrity: sha512-y+WKFlBR8BGXnsNlIHFGPZmyDf3DFMoLhaflAnyZgV6rG6xu+JwesTo2Q9R6XwYmtmwAFCkAk3e35jEdoeh/3g==
      }
    engines: { node: '>=10' }

  pump@3.0.2:
    resolution:
      {
        integrity: sha512-tUPXtzlGM8FE3P0ZL6DVs/3P58k9nk8/jZeQCurTJylQA8qFYzHFfhBJkuqyE0FifOsQ0uKWekiZ5g8wtr28cw==
      }

  punycode@2.3.1:
    resolution:
      {
        integrity: sha512-vYt7UD1U9Wg6138shLtLOvdAu+8DsC/ilFtEVHcH+wydcSpNE20AfSOduf6MkRFahL5FY7X1oU7nKVZFtfq8Fg==
      }
    engines: { node: '>=6' }

  quick-lru@5.1.1:
    resolution:
      {
        integrity: sha512-WuyALRjWPDGtt/wzJiadO5AXY+8hZ80hVpe6MyivgraREW751X3SbhRvG3eLKOYN+8VEvqLcf3wdnt44Z4S4SA==
      }
    engines: { node: '>=10' }

  read-binary-file-arch@1.0.6:
    resolution:
      {
        integrity: sha512-BNg9EN3DD3GsDXX7Aa8O4p92sryjkmzYYgmgTAc6CA4uGLEDzFfxOxugu21akOxpcXHiEgsYkC6nPsQvLLLmEg==
      }
    hasBin: true

  readable-stream@2.3.8:
    resolution:
      {
        integrity: sha512-8p0AUk4XODgIewSi0l8Epjs+EVnWiK7NoDIEGU0HhE7+ZyY8D1IMY7odu5lRrFXGg71L15KG8QrPmum45RTtdA==
      }

  readable-stream@3.6.2:
    resolution:
      {
        integrity: sha512-9u/sniCrY3D5WdsERHzHE4G2YCXqoG5FTHUiCC4SIbr6XcLZBY05ya9EKjYek9O5xOAwjGq+1JdGBAS7Q9ScoA==
      }
    engines: { node: '>= 6' }

  readdir-glob@1.1.3:
    resolution:
      {
        integrity: sha512-v05I2k7xN8zXvPD9N+z/uhXPaj0sUFCe2rcWZIpBsqxfP7xXFQ0tipAd/wjj1YxWyWtUS5IDJpOG82JKt2EAVA==
      }

  require-directory@2.1.1:
    resolution:
      {
        integrity: sha512-fGxEI7+wsG9xrvdjsrlmL22OMTTiHRwAMroiEeMgq8gzoLC/PQr7RsRDSTLUg/bZAZtF+TVIkHc6/4RIKrui+Q==
      }
    engines: { node: '>=0.10.0' }

  resedit@1.7.2:
    resolution:
      {
        integrity: sha512-vHjcY2MlAITJhC0eRD/Vv8Vlgmu9Sd3LX9zZvtGzU5ZImdTN3+d6e/4mnTyV8vEbyf1sgNIrWxhWlrys52OkEA==
      }
    engines: { node: '>=12', npm: '>=6' }

  resolve-alpn@1.2.1:
    resolution:
      {
        integrity: sha512-0a1F4l73/ZFZOakJnQ3FvkJ2+gSTQWz/r2KE5OdDY0TxPm5h4GkqkWWfM47T7HsbnOtcJVEF4epCVy6u7Q3K+g==
      }

  responselike@2.0.1:
    resolution:
      {
        integrity: sha512-4gl03wn3hj1HP3yzgdI7d3lCkF95F21Pz4BPGvKHinyQzALR5CapwC8yIi0Rh58DEMQ/SguC03wFj2k0M/mHhw==
      }

  restore-cursor@3.1.0:
    resolution:
      {
        integrity: sha512-l+sSefzHpj5qimhFSE5a8nufZYAM3sBSVMAPtYkmC+4EH2anSGaEMXSD0izRQbu9nfyQ9y5JrVmp7E8oZrUjvA==
      }
    engines: { node: '>=8' }

  retry@0.12.0:
    resolution:
      {
        integrity: sha512-9LkiTwjUh6rT555DtE9rTX+BKByPfrMzEAtnlEtdEwr3Nkffwiihqe2bWADg+OQRjt9gl6ICdmB/ZFDCGAtSow==
      }
    engines: { node: '>= 4' }

  rimraf@3.0.2:
    resolution:
      {
        integrity: sha512-JZkJMZkAGFFPP2YqXZXPbMlMBgsxzE8ILs4lMIX/2o0L9UBw9O/Y3o6wFw/i9YLapcUJWwqbi3kdxIPdC62TIA==
      }
    deprecated: Rimraf versions prior to v4 are no longer supported
    hasBin: true

  roarr@2.15.4:
    resolution:
      {
        integrity: sha512-CHhPh+UNHD2GTXNYhPWLnU8ONHdI+5DI+4EYIAOaiD63rHeYlZvyh8P+in5999TTSFgUYuKUAjzRI4mdh/p+2A==
      }
    engines: { node: '>=8.0' }

  safe-buffer@5.1.2:
    resolution:
      {
        integrity: sha512-Gd2UZBJDkXlY7GbJxfsE8/nvKkUEU1G38c1siN6QP6a9PT9MmHB8GnpscSmMJSoF8LOIrt8ud/wPtojys4G6+g==
      }

  safe-buffer@5.2.1:
    resolution:
      {
        integrity: sha512-rp3So07KcdmmKbGvgaNxQSJr7bGVSVk5S9Eq1F+ppbRo70+YeaDxkw5Dd8NPN+GD6bjnYm2VuPuCXmpuYvmCXQ==
      }

  safer-buffer@2.1.2:
    resolution:
      {
        integrity: sha512-YZo3K82SD7Riyi0E1EQPojLz7kpepnSQI9IyPbHHg1XXXevb5dJI7tpyN2ADxGcQbHG7vcyRHk0cbwqcQriUtg==
      }

  sanitize-filename@1.6.3:
    resolution:
      {
        integrity: sha512-y/52Mcy7aw3gRm7IrcGDFx/bCk4AhRh2eI9luHOQM86nZsqwiRkkq2GekHXBBD+SmPidc8i2PqtYZl+pWJ8Oeg==
      }

  sax@1.4.1:
    resolution:
      {
        integrity: sha512-+aWOz7yVScEGoKNd4PA10LZ8sk0A/z5+nXQG5giUO5rprX9jgYsTdov9qCchZiPIZezbZH+jRut8nPodFAX4Jg==
      }

  semver-compare@1.0.0:
    resolution:
      {
        integrity: sha512-YM3/ITh2MJ5MtzaM429anh+x2jiLVjqILF4m4oyQB18W7Ggea7BfqdH/wGMK7dDiMghv/6WG7znWMwUDzJiXow==
      }

  semver@6.3.1:
    resolution:
      {
        integrity: sha512-BR7VvDCVHO+q2xBEWskxS6DJE1qRnb7DxzUrogb71CWoSficBxYsiAGd+Kl0mmq/MprG9yArRkyrQxTO6XjMzA==
      }
    hasBin: true

  semver@7.7.1:
    resolution:
      {
        integrity: sha512-hlq8tAfn0m/61p4BVRcPzIGr6LKiMwo4VM6dGi6pt4qcRkmNzTcWq6eCEjEh+qXjkMDvPlOFFSGwQjoEa6gyMA==
      }
    engines: { node: '>=10' }
    hasBin: true

  serialize-error@7.0.1:
    resolution:
      {
        integrity: sha512-8I8TjW5KMOKsZQTvoxjuSIa7foAwPWGOts+6o7sgjz41/qMD9VQHEDxi6PBvK2l0MXUmqZyNpUK+T2tQaaElvw==
      }
    engines: { node: '>=10' }

  set-blocking@2.0.0:
    resolution:
      {
        integrity: sha512-KiKBS8AnWGEyLzofFfmvKwpdPzqiy16LvQfK3yv/fVH7Bj13/wl3JSR1J+rfgRE9q7xUJK4qvgS8raSOeLUehw==
      }

  shebang-command@2.0.0:
    resolution:
      {
        integrity: sha512-kHxr2zZpYtdmrN1qDjrrX/Z1rR1kG8Dx+gkpK1G4eXmvXswmcE1hTWBWYUzlraYw1/yZp6YuDY77YtvbN0dmDA==
      }
    engines: { node: '>=8' }

  shebang-regex@3.0.0:
    resolution:
      {
        integrity: sha512-7++dFhtcx3353uBaq8DDR4NuxBetBzC7ZQOhmTQInHEd6bSrXdiEyzCvG07Z44UYdLShWUyXt5M/yhz8ekcb1A==
      }
    engines: { node: '>=8' }

  signal-exit@3.0.7:
    resolution:
      {
        integrity: sha512-wnD2ZE+l+SPC/uoS0vXeE9L1+0wuaMqKlfz9AMUo38JsyLSBWSFcHR1Rri62LZc12vLr1gb3jl7iwQhgwpAbGQ==
      }

  signal-exit@4.1.0:
    resolution:
      {
        integrity: sha512-bzyZ1e88w9O1iNJbKnOlvYTrWPDl46O1bG0D3XInv+9tkPrxrN8jUUTiFlDkkmKWgn1M6CfIA13SuGqOa9Korw==
      }
    engines: { node: '>=14' }

  simple-update-notifier@2.0.0:
    resolution:
      {
        integrity: sha512-a2B9Y0KlNXl9u/vsW6sTIu9vGEpfKu2wRV6l1H3XEas/0gUIzGzBoP/IouTcUQbm9JWZLH3COxyn03TYlFax6w==
      }
    engines: { node: '>=10' }

  slice-ansi@3.0.0:
    resolution:
      {
        integrity: sha512-pSyv7bSTC7ig9Dcgbw9AuRNUb5k5V6oDudjZoMBSr13qpLBG7tB+zgCkARjq7xIUgdz5P1Qe8u+rSGdouOOIyQ==
      }
    engines: { node: '>=8' }

  smart-buffer@4.2.0:
    resolution:
      {
        integrity: sha512-94hK0Hh8rPqQl2xXc3HsaBoOXKV20MToPkcXvwbISWLEs+64sBq5kFgn2kJDHb1Pry9yrP0dxrCI9RRci7RXKg==
      }
    engines: { node: '>= 6.0.0', npm: '>= 3.0.0' }

  socks-proxy-agent@7.0.0:
    resolution:
      {
        integrity: sha512-Fgl0YPZ902wEsAyiQ+idGd1A7rSFx/ayC1CQVMw5P+EQx2V0SgpGtf6OKFhVjPflPUl9YMmEOnmfjCdMUsygww==
      }
    engines: { node: '>= 10' }

  socks@2.8.4:
    resolution:
      {
        integrity: sha512-D3YaD0aRxR3mEcqnidIs7ReYJFVzWdd6fXJYUM8ixcQcJRGTka/b3saV0KflYhyVJXKhb947GndU35SxYNResQ==
      }
    engines: { node: '>= 10.0.0', npm: '>= 3.0.0' }

  source-map-support@0.5.21:
    resolution:
      {
        integrity: sha512-uBHU3L3czsIyYXKX88fdrGovxdSCoTGDRZ6SYXtSRxLZUzHg5P/66Ht6uoUlHu9EZod+inXhKo3qQgwXUT/y1w==
      }

  source-map@0.6.1:
    resolution:
      {
        integrity: sha512-UjgapumWlbMhkBgzT7Ykc5YXUT46F0iKu8SGXq0bcwP5dz/h0Plj6enJqjz1Zbq2l5WaqYnrVbwWOWMyF3F47g==
      }
    engines: { node: '>=0.10.0' }

  sprintf-js@1.1.3:
    resolution:
      {
        integrity: sha512-Oo+0REFV59/rz3gfJNKQiBlwfHaSESl1pcGyABQsnnIfWOFt6JNj5gCog2U6MLZ//IGYD+nA8nI+mTShREReaA==
      }

  ssri@9.0.1:
    resolution:
      {
        integrity: sha512-o57Wcn66jMQvfHG1FlYbWeZWW/dHZhJXjpIcTfXldXEk5nz5lStPo3mK0OJQfGR3RbZUlbISexbljkJzuEj/8Q==
      }
    engines: { node: ^12.13.0 || ^14.15.0 || >=16.0.0 }

  stat-mode@1.0.0:
    resolution:
      {
        integrity: sha512-jH9EhtKIjuXZ2cWxmXS8ZP80XyC3iasQxMDV8jzhNJpfDb7VbQLVW4Wvsxz9QZvzV+G4YoSfBUVKDOyxLzi/sg==
      }
    engines: { node: '>= 6' }

  string-width@4.2.3:
    resolution:
      {
        integrity: sha512-wKyQRQpjJ0sIp62ErSZdGsjMJWsap5oRNihHhu6G7JVO/9jIB6UyevL+tXuOqrng8j/cxKTWyWUwvSTriiZz/g==
      }
    engines: { node: '>=8' }

  string-width@5.1.2:
    resolution:
      {
        integrity: sha512-HnLOCR3vjcY8beoNLtcjZ5/nxn2afmME6lhrDrebokqMap+XbeW8n9TXpPDOqdGK5qcI3oT0GKTW6wC7EMiVqA==
      }
    engines: { node: '>=12' }

  string_decoder@1.1.1:
    resolution:
      {
        integrity: sha512-n/ShnvDi6FHbbVfviro+WojiFzv+s8MPMHBczVePfUpDJLwoLT0ht1l4YwBCbi8pJAveEEdnkHyPyTP/mzRfwg==
      }

  string_decoder@1.3.0:
    resolution:
      {
        integrity: sha512-hkRX8U1WjJFd8LsDJ2yQ/wWWxaopEsABU1XfkM8A+j0+85JAGppt16cr1Whg6KIbb4okU6Mql6BOj+uup/wKeA==
      }

  strip-ansi@6.0.1:
    resolution:
      {
        integrity: sha512-Y38VPSHcqkFrCpFnQ9vuSXmquuv5oXOKpGeT6aGrr3o3Gc9AlVa6JBfUSOCnbxGGZF+/0ooI7KrPuUSztUdU5A==
      }
    engines: { node: '>=8' }

  strip-ansi@7.1.0:
    resolution:
      {
        integrity: sha512-iq6eVVI64nQQTRYq2KtEg2d2uU7LElhTJwsH4YzIHZshxlgZms/wIc4VoDQTlG/IvVIrBKG06CrZnp0qv7hkcQ==
      }
    engines: { node: '>=12' }

  sumchecker@3.0.1:
    resolution:
      {
        integrity: sha512-MvjXzkz/BOfyVDkG0oFOtBxHX2u3gKbMHIF/dXblZsgD3BWOFLmHovIpZY7BykJdAjcqRCBi1WYBNdEC9yI7vg==
      }
    engines: { node: '>= 8.0' }

  supports-color@7.2.0:
    resolution:
      {
        integrity: sha512-qpCAvRl9stuOHveKsn7HncJRvv501qIacKzQlO/+Lwxc9+0q2wLyv4Dfvt80/DPn2pqOBsJdDiogXGR9+OvwRw==
      }
    engines: { node: '>=8' }

  tar-stream@2.2.0:
    resolution:
      {
        integrity: sha512-ujeqbceABgwMZxEJnk2HDY2DlnUZ+9oEcb1KzTVfYHio0UE6dG71n60d8D2I4qNvleWrrXpmjpt7vZeF1LnMZQ==
      }
    engines: { node: '>=6' }

  tar@6.2.1:
    resolution:
      {
        integrity: sha512-DZ4yORTwrbTj/7MZYq2w+/ZFdI6OZ/f9SFHR+71gIVUZhOQPHzVCLpvRnPgyaMpfWxxk/4ONva3GQSyNIKRv6A==
      }
    engines: { node: '>=10' }

  temp-file@3.4.0:
    resolution:
      {
        integrity: sha512-C5tjlC/HCtVUOi3KWVokd4vHVViOmGjtLwIh4MuzPo/nMYTV/p1urt3RnMz2IWXDdKEGJH3k5+KPxtqRsUYGtg==
      }

  tmp-promise@3.0.3:
    resolution:
      {
        integrity: sha512-RwM7MoPojPxsOBYnyd2hy0bxtIlVrihNs9pj5SUvY8Zz1sQcQG2tG1hSr8PDxfgEB8RNKDhqbIlroIarSNDNsQ==
      }

  tmp@0.2.3:
    resolution:
      {
        integrity: sha512-nZD7m9iCPC5g0pYmcaxogYKggSfLsdxl8of3Q/oIbqCqLLIO9IAF0GWjX1z9NZRHPiXv8Wex4yDCaZsgEw0Y8w==
      }
    engines: { node: '>=14.14' }

  truncate-utf8-bytes@1.0.2:
    resolution:
      {
        integrity: sha512-95Pu1QXQvruGEhv62XCMO3Mm90GscOCClvrIUwCM0PYOXK3kaF3l3sIHxx71ThJfcbM2O5Au6SO3AWCSEfW4mQ==
      }

  type-fest@0.13.1:
    resolution:
      {
        integrity: sha512-34R7HTnG0XIJcBSn5XhDd7nNFPRcXYRZrBB2O2jdKqYODldSzBAqzsWoZYYvduky73toYS/ESqxPvkDf/F0XMg==
      }
    engines: { node: '>=10' }

  typescript@5.8.2:
    resolution:
      {
        integrity: sha512-aJn6wq13/afZp/jT9QZmwEjDqqvSGp1VT5GVg+f/t6/oVyrgXM6BY1h9BRh/O5p3PlUPAe+WuiEZOmb/49RqoQ==
      }
    engines: { node: '>=14.17' }
    hasBin: true

<<<<<<< HEAD
  undici-types@5.26.5:
    resolution:
      {
        integrity: sha512-JlCMO+ehdEIKqlFxk6IfVoAUVmgz7cU7zD/h9XZ0qzeosSHmUJVOzSQvvYSYWXkFXC+IfLKSIffhv0sVZup6pA==
      }

=======
>>>>>>> a38c9cb3
  undici-types@6.21.0:
    resolution:
      {
        integrity: sha512-iwDZqg0QAGrg9Rav5H4n0M64c3mkR59cJ6wQp+7C4nI0gsmExaedaYLNO44eT4AtBBwjbTiGPMlt2Md0T9H9JQ==
      }

  unique-filename@2.0.1:
    resolution:
      {
        integrity: sha512-ODWHtkkdx3IAR+veKxFV+VBkUMcN+FaqzUUd7IZzt+0zhDZFPFxhlqwPF3YQvMHx1TD0tdgYl+kuPnJ8E6ql7A==
      }
    engines: { node: ^12.13.0 || ^14.15.0 || >=16.0.0 }

  unique-slug@3.0.0:
    resolution:
      {
        integrity: sha512-8EyMynh679x/0gqE9fT9oilG+qEt+ibFyqjuVTsZn1+CMxH+XLlpvr2UZx4nVcCwTpx81nICr2JQFkM+HPLq4w==
      }
    engines: { node: ^12.13.0 || ^14.15.0 || >=16.0.0 }

  universalify@0.1.2:
    resolution:
      {
        integrity: sha512-rBJeI5CXAlmy1pV+617WB9J63U6XcazHHF2f2dbJix4XzpUF0RS3Zbj0FGIOCAva5P/d/GBOYaACQ1w+0azUkg==
      }
    engines: { node: '>= 4.0.0' }

  universalify@2.0.1:
    resolution:
      {
        integrity: sha512-gptHNQghINnc/vTGIk0SOFGFNXw7JVrlRUtConJRlvaw6DuX0wO5Jeko9sWrMBhh+PsYAZ7oXAiOnf/UKogyiw==
      }
    engines: { node: '>= 10.0.0' }

  uri-js@4.4.1:
    resolution:
      {
        integrity: sha512-7rKUyy33Q1yc98pQ1DAmLtwX109F7TIfWlW1Ydo8Wl1ii1SeHieeh0HHfPeL2fMXK6z0s8ecKs9frCuLJvndBg==
      }

  utf8-byte-length@1.0.5:
    resolution:
      {
        integrity: sha512-Xn0w3MtiQ6zoz2vFyUVruaCL53O/DwUvkEeOvj+uulMm0BkUGYWmBYVyElqZaSLhY6ZD0ulfU3aBra2aVT4xfA==
      }

  util-deprecate@1.0.2:
    resolution:
      {
        integrity: sha512-EPD5q1uXyFxJpCrLnCc1nHnq3gOa6DZBocAIiI2TaSCA7VCJ1UJDMagCzIkXNsUYfD1daK//LTEQ8xiIbrHtcw==
      }

  verror@1.10.1:
    resolution:
      {
        integrity: sha512-veufcmxri4e3XSrT0xwfUR7kguIkaxBeosDg00yDWhk49wdwkSUrvvsm7nc75e1PUyvIeZj6nS8VQRYz2/S4Xg==
      }
    engines: { node: '>=0.6.0' }

  wcwidth@1.0.1:
    resolution:
      {
        integrity: sha512-XHPEwS0q6TaxcvG85+8EYkbiCux2XtWG2mkc47Ng2A77BQu9+DqIOJldST4HgPkuea7dvKSj5VgX3P1d4rW8Tg==
      }

  which@2.0.2:
    resolution:
      {
        integrity: sha512-BLI3Tl1TW3Pvl70l3yq3Y64i+awpwXqsGBYWkkqMtnbXgrMD+yj7rhW0kuEDxzJaYXGjEW5ogapKNMEKNMjibA==
      }
    engines: { node: '>= 8' }
    hasBin: true

  wide-align@1.1.5:
    resolution:
      {
        integrity: sha512-eDMORYaPNZ4sQIuuYPDHdQvf4gyCF9rEEV/yPxGfwPkRodwEgiMUUXTx/dex+Me0wxx53S+NgUHaP7y3MGlDmg==
      }

  wrap-ansi@7.0.0:
    resolution:
      {
        integrity: sha512-YVGIj2kamLSTxw6NsZjoBxfSwsn0ycdesmc4p+Q21c5zPuZ1pl+NfxVdxPtdHvmNVOQ6XSYG4AUtyt/Fi7D16Q==
      }
    engines: { node: '>=10' }

  wrap-ansi@8.1.0:
    resolution:
      {
        integrity: sha512-si7QWI6zUMq56bESFvagtmzMdGOtoxfR+Sez11Mobfc7tm+VkUckk9bW2UeffTGVUbOksxmSw0AA2gs8g71NCQ==
      }
    engines: { node: '>=12' }

  wrappy@1.0.2:
    resolution:
      {
        integrity: sha512-l4Sp/DRseor9wL6EvV2+TuQn63dMkPjZ/sp9XkghTEbV9KlPS1xUsZ3u7/IQO4wxtcFB4bgpQPRcR3QCvezPcQ==
      }

  xmlbuilder@15.1.1:
    resolution:
      {
        integrity: sha512-yMqGBqtXyeN1e3TGYvgNgDVZ3j84W4cwkOXQswghol6APgZWaff9lnbvN7MHYJOiXsvGPXtjTYJEiC9J2wv9Eg==
      }
    engines: { node: '>=8.0' }

  y18n@5.0.8:
    resolution:
      {
        integrity: sha512-0pfFzegeDWJHJIAmTLRP2DwHjdF5s7jo9tuztdQxAhINCdvS+3nGINqPd00AphqJR/0LhANUS6/+7SCb98YOfA==
      }
    engines: { node: '>=10' }

  yallist@4.0.0:
    resolution:
      {
        integrity: sha512-3wdGidZyq5PB084XLES5TpOSRA3wjXAlIWMhum2kRcv/41Sn2emQ0dycQW4uZXLejwKvg6EsvbdlVL+FYEct7A==
      }

  yargs-parser@21.1.1:
    resolution:
      {
        integrity: sha512-tVpsJW7DdjecAiFpbIB1e3qxIQsE6NoPc5/eTdrbbIC4h0LVsWhnoa3g+m2HclBIujHzsxZ4VJVA+GUuc2/LBw==
      }
    engines: { node: '>=12' }

  yargs@17.7.2:
    resolution:
      {
        integrity: sha512-7dSzzRQ++CKnNI/krKnYRV7JKKPUXMEh61soaHKg9mrWEhzFWhFnxPxGl+69cD1Ou63C13NUPCnmIcrvqCuM6w==
      }
    engines: { node: '>=12' }

  yauzl@2.10.0:
    resolution:
      {
        integrity: sha512-p4a9I6X6nu6IhoGmBqAcbJy1mlC4j27vEPZX9F4L4/vZT3Lyq1VkFHw/V/PUcB9Buo+DG3iHkT0x3Qya58zc3g==
      }

  yocto-queue@0.1.0:
    resolution:
      {
        integrity: sha512-rVksvsnNCdJ/ohGc6xgPwyN8eheCxsiLM8mxuE/t/mOVqJewPuO1miLpTHQiRgTKCLexL4MeAFVagts7HmNZ2Q==
      }
    engines: { node: '>=10' }

  zip-stream@4.1.1:
    resolution:
      {
        integrity: sha512-9qv4rlDiopXg4E69k+vMHjNN63YFMe9sZMrdlvKnCjlCRWeCBswPPMPUfx+ipsAWq1LXHe70RcbaHdJJpS6hyQ==
      }
    engines: { node: '>= 10' }

snapshots:
  7zip-bin@5.2.0: {}

  '@develar/schema-utils@2.6.5':
    dependencies:
      ajv: 6.12.6
      ajv-keywords: 3.5.2(ajv@6.12.6)

  '@electron/asar@3.3.1':
    dependencies:
      commander: 5.1.0
      glob: 7.2.3
      minimatch: 3.1.2

  '@electron/get@2.0.3':
    dependencies:
      debug: 4.4.0
      env-paths: 2.2.1
      fs-extra: 8.1.0
      got: 11.8.6
      progress: 2.0.3
      semver: 6.3.1
      sumchecker: 3.0.1
    optionalDependencies:
      global-agent: 3.0.0
    transitivePeerDependencies:
      - supports-color

  '@electron/notarize@2.5.0':
    dependencies:
      debug: 4.4.0
      fs-extra: 9.1.0
      promise-retry: 2.0.1
    transitivePeerDependencies:
      - supports-color

  '@electron/osx-sign@1.3.1':
    dependencies:
      compare-version: 0.1.2
      debug: 4.4.0
      fs-extra: 10.1.0
      isbinaryfile: 4.0.10
      minimist: 1.2.8
      plist: 3.1.0
    transitivePeerDependencies:
      - supports-color

  '@electron/rebuild@3.6.1':
    dependencies:
      '@malept/cross-spawn-promise': 2.0.0
      chalk: 4.1.2
      debug: 4.4.0
      detect-libc: 2.0.3
      fs-extra: 10.1.0
      got: 11.8.6
      node-abi: 3.74.0
      node-api-version: 0.2.0
      node-gyp: 9.4.1
      ora: 5.4.1
      read-binary-file-arch: 1.0.6
      semver: 7.7.1
      tar: 6.2.1
      yargs: 17.7.2
    transitivePeerDependencies:
      - bluebird
      - supports-color

  '@electron/universal@2.0.1':
    dependencies:
      '@electron/asar': 3.3.1
      '@malept/cross-spawn-promise': 2.0.0
      debug: 4.4.0
      dir-compare: 4.2.0
      fs-extra: 11.3.0
      minimatch: 9.0.5
      plist: 3.1.0
    transitivePeerDependencies:
      - supports-color

  '@gar/promisify@1.1.3': {}

  '@isaacs/cliui@8.0.2':
    dependencies:
      string-width: 5.1.2
      string-width-cjs: string-width@4.2.3
      strip-ansi: 7.1.0
      strip-ansi-cjs: strip-ansi@6.0.1
      wrap-ansi: 8.1.0
      wrap-ansi-cjs: wrap-ansi@7.0.0

  '@malept/cross-spawn-promise@2.0.0':
    dependencies:
      cross-spawn: 7.0.6

  '@malept/flatpak-bundler@0.4.0':
    dependencies:
      debug: 4.4.0
      fs-extra: 9.1.0
      lodash: 4.17.21
      tmp-promise: 3.0.3
    transitivePeerDependencies:
      - supports-color

  '@npmcli/fs@2.1.2':
    dependencies:
      '@gar/promisify': 1.1.3
      semver: 7.7.1

  '@npmcli/move-file@2.0.1':
    dependencies:
      mkdirp: 1.0.4
      rimraf: 3.0.2

  '@pkgjs/parseargs@0.11.0':
    optional: true

  '@sindresorhus/is@4.6.0': {}

  '@szmarczak/http-timer@4.0.6':
    dependencies:
      defer-to-connect: 2.0.1

  '@tootallnate/once@2.0.0': {}

  '@types/cacheable-request@6.0.3':
    dependencies:
      '@types/http-cache-semantics': 4.0.4
      '@types/keyv': 3.1.4
      '@types/node': 22.14.1
      '@types/responselike': 1.0.3

  '@types/debug@4.1.12':
    dependencies:
      '@types/ms': 2.1.0

  '@types/fs-extra@9.0.13':
    dependencies:
      '@types/node': 22.14.1

  '@types/http-cache-semantics@4.0.4': {}

  '@types/keyv@3.1.4':
    dependencies:
      '@types/node': 22.14.1

  '@types/ms@2.1.0': {}

  '@types/node@22.14.1':
    dependencies:
      undici-types: 6.21.0

  '@types/plist@3.0.5':
    dependencies:
      '@types/node': 22.14.1
      xmlbuilder: 15.1.1
    optional: true

  '@types/responselike@1.0.3':
    dependencies:
      '@types/node': 22.14.1

  '@types/verror@1.10.11':
    optional: true

  '@types/yauzl@2.10.3':
    dependencies:
      '@types/node': 22.14.1
    optional: true

  '@xmldom/xmldom@0.8.10': {}

  abbrev@1.1.1: {}

  agent-base@6.0.2:
    dependencies:
      debug: 4.4.0
    transitivePeerDependencies:
      - supports-color

  agent-base@7.1.3: {}

  agentkeepalive@4.6.0:
    dependencies:
      humanize-ms: 1.2.1

  aggregate-error@3.1.0:
    dependencies:
      clean-stack: 2.2.0
      indent-string: 4.0.0

  ajv-keywords@3.5.2(ajv@6.12.6):
    dependencies:
      ajv: 6.12.6

  ajv@6.12.6:
    dependencies:
      fast-deep-equal: 3.1.3
      fast-json-stable-stringify: 2.1.0
      json-schema-traverse: 0.4.1
      uri-js: 4.4.1

  ansi-regex@5.0.1: {}

  ansi-regex@6.1.0: {}

  ansi-styles@4.3.0:
    dependencies:
      color-convert: 2.0.1

  ansi-styles@6.2.1: {}

  app-builder-bin@5.0.0-alpha.10: {}

  app-builder-lib@25.1.8(dmg-builder@25.1.8)(electron-builder-squirrel-windows@25.1.8):
    dependencies:
      '@develar/schema-utils': 2.6.5
      '@electron/notarize': 2.5.0
      '@electron/osx-sign': 1.3.1
      '@electron/rebuild': 3.6.1
      '@electron/universal': 2.0.1
      '@malept/flatpak-bundler': 0.4.0
      '@types/fs-extra': 9.0.13
      async-exit-hook: 2.0.1
      bluebird-lst: 1.0.9
      builder-util: 25.1.7
      builder-util-runtime: 9.2.10
      chromium-pickle-js: 0.2.0
      config-file-ts: 0.2.8-rc1
      debug: 4.4.0
      dmg-builder: 25.1.8(electron-builder-squirrel-windows@25.1.8)
      dotenv: 16.4.7
      dotenv-expand: 11.0.7
      ejs: 3.1.10
      electron-builder-squirrel-windows: 25.1.8(dmg-builder@25.1.8)
      electron-publish: 25.1.7
      form-data: 4.0.2
      fs-extra: 10.1.0
      hosted-git-info: 4.1.0
      is-ci: 3.0.1
      isbinaryfile: 5.0.4
      js-yaml: 4.1.0
      json5: 2.2.3
      lazy-val: 1.0.5
      minimatch: 10.0.1
      resedit: 1.7.2
      sanitize-filename: 1.6.3
      semver: 7.7.1
      tar: 6.2.1
      temp-file: 3.4.0
    transitivePeerDependencies:
      - bluebird
      - supports-color

  aproba@2.0.0: {}

  archiver-utils@2.1.0:
    dependencies:
      glob: 7.2.3
      graceful-fs: 4.2.11
      lazystream: 1.0.1
      lodash.defaults: 4.2.0
      lodash.difference: 4.5.0
      lodash.flatten: 4.4.0
      lodash.isplainobject: 4.0.6
      lodash.union: 4.6.0
      normalize-path: 3.0.0
      readable-stream: 2.3.8

  archiver-utils@3.0.4:
    dependencies:
      glob: 7.2.3
      graceful-fs: 4.2.11
      lazystream: 1.0.1
      lodash.defaults: 4.2.0
      lodash.difference: 4.5.0
      lodash.flatten: 4.4.0
      lodash.isplainobject: 4.0.6
      lodash.union: 4.6.0
      normalize-path: 3.0.0
      readable-stream: 3.6.2

  archiver@5.3.2:
    dependencies:
      archiver-utils: 2.1.0
      async: 3.2.6
      buffer-crc32: 0.2.13
      readable-stream: 3.6.2
      readdir-glob: 1.1.3
      tar-stream: 2.2.0
      zip-stream: 4.1.1

  are-we-there-yet@3.0.1:
    dependencies:
      delegates: 1.0.0
      readable-stream: 3.6.2

  argparse@2.0.1: {}

  assert-plus@1.0.0:
    optional: true

  astral-regex@2.0.0:
    optional: true

  async-exit-hook@2.0.1: {}

  async@3.2.6: {}

  asynckit@0.4.0: {}

  at-least-node@1.0.0: {}

  balanced-match@1.0.2: {}

  base64-js@1.5.1: {}

  bl@4.1.0:
    dependencies:
      buffer: 5.7.1
      inherits: 2.0.4
      readable-stream: 3.6.2

  bluebird-lst@1.0.9:
    dependencies:
      bluebird: 3.7.2

  bluebird@3.7.2: {}

  boolean@3.2.0:
    optional: true

  brace-expansion@1.1.11:
    dependencies:
      balanced-match: 1.0.2
      concat-map: 0.0.1

  brace-expansion@2.0.1:
    dependencies:
      balanced-match: 1.0.2

  buffer-crc32@0.2.13: {}

  buffer-from@1.1.2: {}

  buffer@5.7.1:
    dependencies:
      base64-js: 1.5.1
      ieee754: 1.2.1

  builder-util-runtime@9.2.10:
    dependencies:
      debug: 4.4.0
      sax: 1.4.1
    transitivePeerDependencies:
      - supports-color

  builder-util@25.1.7:
    dependencies:
      7zip-bin: 5.2.0
      '@types/debug': 4.1.12
      app-builder-bin: 5.0.0-alpha.10
      bluebird-lst: 1.0.9
      builder-util-runtime: 9.2.10
      chalk: 4.1.2
      cross-spawn: 7.0.6
      debug: 4.4.0
      fs-extra: 10.1.0
      http-proxy-agent: 7.0.2
      https-proxy-agent: 7.0.6
      is-ci: 3.0.1
      js-yaml: 4.1.0
      source-map-support: 0.5.21
      stat-mode: 1.0.0
      temp-file: 3.4.0
    transitivePeerDependencies:
      - supports-color

  cacache@16.1.3:
    dependencies:
      '@npmcli/fs': 2.1.2
      '@npmcli/move-file': 2.0.1
      chownr: 2.0.0
      fs-minipass: 2.1.0
      glob: 8.1.0
      infer-owner: 1.0.4
      lru-cache: 7.18.3
      minipass: 3.3.6
      minipass-collect: 1.0.2
      minipass-flush: 1.0.5
      minipass-pipeline: 1.2.4
      mkdirp: 1.0.4
      p-map: 4.0.0
      promise-inflight: 1.0.1
      rimraf: 3.0.2
      ssri: 9.0.1
      tar: 6.2.1
      unique-filename: 2.0.1
    transitivePeerDependencies:
      - bluebird

  cacheable-lookup@5.0.4: {}

  cacheable-request@7.0.4:
    dependencies:
      clone-response: 1.0.3
      get-stream: 5.2.0
      http-cache-semantics: 4.1.1
      keyv: 4.5.4
      lowercase-keys: 2.0.0
      normalize-url: 6.1.0
      responselike: 2.0.1

  call-bind-apply-helpers@1.0.2:
    dependencies:
      es-errors: 1.3.0
      function-bind: 1.1.2

  chalk@4.1.2:
    dependencies:
      ansi-styles: 4.3.0
      supports-color: 7.2.0

  chownr@2.0.0: {}

  chromium-pickle-js@0.2.0: {}

  ci-info@3.9.0: {}

  clean-stack@2.2.0: {}

  cli-cursor@3.1.0:
    dependencies:
      restore-cursor: 3.1.0

  cli-spinners@2.9.2: {}

  cli-truncate@2.1.0:
    dependencies:
      slice-ansi: 3.0.0
      string-width: 4.2.3
    optional: true

  cliui@8.0.1:
    dependencies:
      string-width: 4.2.3
      strip-ansi: 6.0.1
      wrap-ansi: 7.0.0

  clone-response@1.0.3:
    dependencies:
      mimic-response: 1.0.1

  clone@1.0.4: {}

  color-convert@2.0.1:
    dependencies:
      color-name: 1.1.4

  color-name@1.1.4: {}

  color-support@1.1.3: {}

  combined-stream@1.0.8:
    dependencies:
      delayed-stream: 1.0.0

  commander@13.1.0: {}

  commander@5.1.0: {}

  compare-version@0.1.2: {}

  compress-commons@4.1.2:
    dependencies:
      buffer-crc32: 0.2.13
      crc32-stream: 4.0.3
      normalize-path: 3.0.0
      readable-stream: 3.6.2

  concat-map@0.0.1: {}

  config-file-ts@0.2.8-rc1:
    dependencies:
      glob: 10.4.5
      typescript: 5.8.2

  console-control-strings@1.1.0: {}

  core-util-is@1.0.2:
    optional: true

  core-util-is@1.0.3: {}

  crc-32@1.2.2: {}

  crc32-stream@4.0.3:
    dependencies:
      crc-32: 1.2.2
      readable-stream: 3.6.2

  crc@3.8.0:
    dependencies:
      buffer: 5.7.1
    optional: true

  cross-spawn@7.0.6:
    dependencies:
      path-key: 3.1.1
      shebang-command: 2.0.0
      which: 2.0.2

  debug@4.4.0:
    dependencies:
      ms: 2.1.3

  decompress-response@6.0.0:
    dependencies:
      mimic-response: 3.1.0

  defaults@1.0.4:
    dependencies:
      clone: 1.0.4

  defer-to-connect@2.0.1: {}

  define-data-property@1.1.4:
    dependencies:
      es-define-property: 1.0.1
      es-errors: 1.3.0
      gopd: 1.2.0
    optional: true

  define-properties@1.2.1:
    dependencies:
      define-data-property: 1.1.4
      has-property-descriptors: 1.0.2
      object-keys: 1.1.1
    optional: true

  delayed-stream@1.0.0: {}

  delegates@1.0.0: {}

  detect-libc@2.0.3: {}

  detect-node@2.1.0:
    optional: true

  dir-compare@4.2.0:
    dependencies:
      minimatch: 3.1.2
      p-limit: 3.1.0

  dmg-builder@25.1.8(electron-builder-squirrel-windows@25.1.8):
    dependencies:
      app-builder-lib: 25.1.8(dmg-builder@25.1.8)(electron-builder-squirrel-windows@25.1.8)
      builder-util: 25.1.7
      builder-util-runtime: 9.2.10
      fs-extra: 10.1.0
      iconv-lite: 0.6.3
      js-yaml: 4.1.0
    optionalDependencies:
      dmg-license: 1.0.11
    transitivePeerDependencies:
      - bluebird
      - electron-builder-squirrel-windows
      - supports-color

  dmg-license@1.0.11:
    dependencies:
      '@types/plist': 3.0.5
      '@types/verror': 1.10.11
      ajv: 6.12.6
      crc: 3.8.0
      iconv-corefoundation: 1.1.7
      plist: 3.1.0
      smart-buffer: 4.2.0
      verror: 1.10.1
    optional: true

  dotenv-expand@11.0.7:
    dependencies:
      dotenv: 16.4.7

  dotenv@16.4.7: {}

  dunder-proto@1.0.1:
    dependencies:
      call-bind-apply-helpers: 1.0.2
      es-errors: 1.3.0
      gopd: 1.2.0

  eastasianwidth@0.2.0: {}

  ejs@3.1.10:
    dependencies:
      jake: 10.9.2

  electron-builder-squirrel-windows@25.1.8(dmg-builder@25.1.8):
    dependencies:
      app-builder-lib: 25.1.8(dmg-builder@25.1.8)(electron-builder-squirrel-windows@25.1.8)
      archiver: 5.3.2
      builder-util: 25.1.7
      fs-extra: 10.1.0
    transitivePeerDependencies:
      - bluebird
      - dmg-builder
      - supports-color

  electron-builder@25.1.8(electron-builder-squirrel-windows@25.1.8):
    dependencies:
      app-builder-lib: 25.1.8(dmg-builder@25.1.8)(electron-builder-squirrel-windows@25.1.8)
      builder-util: 25.1.7
      builder-util-runtime: 9.2.10
      chalk: 4.1.2
      dmg-builder: 25.1.8(electron-builder-squirrel-windows@25.1.8)
      fs-extra: 10.1.0
      is-ci: 3.0.1
      lazy-val: 1.0.5
      simple-update-notifier: 2.0.0
      yargs: 17.7.2
    transitivePeerDependencies:
      - bluebird
      - electron-builder-squirrel-windows
      - supports-color

  electron-publish@25.1.7:
    dependencies:
      '@types/fs-extra': 9.0.13
      builder-util: 25.1.7
      builder-util-runtime: 9.2.10
      chalk: 4.1.2
      fs-extra: 10.1.0
      lazy-val: 1.0.5
      mime: 2.6.0
    transitivePeerDependencies:
      - supports-color

  electron@37.2.0:
    dependencies:
      '@electron/get': 2.0.3
      '@types/node': 22.14.1
      extract-zip: 2.0.1
    transitivePeerDependencies:
      - supports-color

  emoji-regex@8.0.0: {}

  emoji-regex@9.2.2: {}

  encoding@0.1.13:
    dependencies:
      iconv-lite: 0.6.3
    optional: true

  end-of-stream@1.4.4:
    dependencies:
      once: 1.4.0

  env-paths@2.2.1: {}

  err-code@2.0.3: {}

  es-define-property@1.0.1: {}

  es-errors@1.3.0: {}

  es-object-atoms@1.1.1:
    dependencies:
      es-errors: 1.3.0

  es-set-tostringtag@2.1.0:
    dependencies:
      es-errors: 1.3.0
      get-intrinsic: 1.3.0
      has-tostringtag: 1.0.2
      hasown: 2.0.2

  es6-error@4.1.1:
    optional: true

  escalade@3.2.0: {}

  escape-string-regexp@4.0.0:
    optional: true

  exponential-backoff@3.1.2: {}

  extract-zip@2.0.1:
    dependencies:
      debug: 4.4.0
      get-stream: 5.2.0
      yauzl: 2.10.0
    optionalDependencies:
      '@types/yauzl': 2.10.3
    transitivePeerDependencies:
      - supports-color

  extsprintf@1.4.1:
    optional: true

  fast-deep-equal@3.1.3: {}

  fast-json-stable-stringify@2.1.0: {}

  fd-slicer@1.1.0:
    dependencies:
      pend: 1.2.0

  filelist@1.0.4:
    dependencies:
      minimatch: 5.1.6

  foreground-child@3.3.1:
    dependencies:
      cross-spawn: 7.0.6
      signal-exit: 4.1.0

  form-data@4.0.2:
    dependencies:
      asynckit: 0.4.0
      combined-stream: 1.0.8
      es-set-tostringtag: 2.1.0
      mime-types: 2.1.35

  fs-constants@1.0.0: {}

  fs-extra@10.1.0:
    dependencies:
      graceful-fs: 4.2.11
      jsonfile: 6.1.0
      universalify: 2.0.1

  fs-extra@11.3.0:
    dependencies:
      graceful-fs: 4.2.11
      jsonfile: 6.1.0
      universalify: 2.0.1

  fs-extra@8.1.0:
    dependencies:
      graceful-fs: 4.2.11
      jsonfile: 4.0.0
      universalify: 0.1.2

  fs-extra@9.1.0:
    dependencies:
      at-least-node: 1.0.0
      graceful-fs: 4.2.11
      jsonfile: 6.1.0
      universalify: 2.0.1

  fs-minipass@2.1.0:
    dependencies:
      minipass: 3.3.6

  fs.realpath@1.0.0: {}

  function-bind@1.1.2: {}

  gauge@4.0.4:
    dependencies:
      aproba: 2.0.0
      color-support: 1.1.3
      console-control-strings: 1.1.0
      has-unicode: 2.0.1
      signal-exit: 3.0.7
      string-width: 4.2.3
      strip-ansi: 6.0.1
      wide-align: 1.1.5

  get-caller-file@2.0.5: {}

  get-intrinsic@1.3.0:
    dependencies:
      call-bind-apply-helpers: 1.0.2
      es-define-property: 1.0.1
      es-errors: 1.3.0
      es-object-atoms: 1.1.1
      function-bind: 1.1.2
      get-proto: 1.0.1
      gopd: 1.2.0
      has-symbols: 1.1.0
      hasown: 2.0.2
      math-intrinsics: 1.1.0

  get-proto@1.0.1:
    dependencies:
      dunder-proto: 1.0.1
      es-object-atoms: 1.1.1

  get-stream@5.2.0:
    dependencies:
      pump: 3.0.2

  glob@10.4.5:
    dependencies:
      foreground-child: 3.3.1
      jackspeak: 3.4.3
      minimatch: 9.0.5
      minipass: 7.1.2
      package-json-from-dist: 1.0.1
      path-scurry: 1.11.1

  glob@7.2.3:
    dependencies:
      fs.realpath: 1.0.0
      inflight: 1.0.6
      inherits: 2.0.4
      minimatch: 3.1.2
      once: 1.4.0
      path-is-absolute: 1.0.1

  glob@8.1.0:
    dependencies:
      fs.realpath: 1.0.0
      inflight: 1.0.6
      inherits: 2.0.4
      minimatch: 5.1.6
      once: 1.4.0

  global-agent@3.0.0:
    dependencies:
      boolean: 3.2.0
      es6-error: 4.1.1
      matcher: 3.0.0
      roarr: 2.15.4
      semver: 7.7.1
      serialize-error: 7.0.1
    optional: true

  globalthis@1.0.4:
    dependencies:
      define-properties: 1.2.1
      gopd: 1.2.0
    optional: true

  gopd@1.2.0: {}

  got@11.8.6:
    dependencies:
      '@sindresorhus/is': 4.6.0
      '@szmarczak/http-timer': 4.0.6
      '@types/cacheable-request': 6.0.3
      '@types/responselike': 1.0.3
      cacheable-lookup: 5.0.4
      cacheable-request: 7.0.4
      decompress-response: 6.0.0
      http2-wrapper: 1.0.3
      lowercase-keys: 2.0.0
      p-cancelable: 2.1.1
      responselike: 2.0.1

  graceful-fs@4.2.11: {}

  has-flag@4.0.0: {}

  has-property-descriptors@1.0.2:
    dependencies:
      es-define-property: 1.0.1
    optional: true

  has-symbols@1.1.0: {}

  has-tostringtag@1.0.2:
    dependencies:
      has-symbols: 1.1.0

  has-unicode@2.0.1: {}

  hasown@2.0.2:
    dependencies:
      function-bind: 1.1.2

  hosted-git-info@4.1.0:
    dependencies:
      lru-cache: 6.0.0

  http-cache-semantics@4.1.1: {}

  http-proxy-agent@5.0.0:
    dependencies:
      '@tootallnate/once': 2.0.0
      agent-base: 6.0.2
      debug: 4.4.0
    transitivePeerDependencies:
      - supports-color

  http-proxy-agent@7.0.2:
    dependencies:
      agent-base: 7.1.3
      debug: 4.4.0
    transitivePeerDependencies:
      - supports-color

  http2-wrapper@1.0.3:
    dependencies:
      quick-lru: 5.1.1
      resolve-alpn: 1.2.1

  https-proxy-agent@5.0.1:
    dependencies:
      agent-base: 6.0.2
      debug: 4.4.0
    transitivePeerDependencies:
      - supports-color

  https-proxy-agent@7.0.6:
    dependencies:
      agent-base: 7.1.3
      debug: 4.4.0
    transitivePeerDependencies:
      - supports-color

  humanize-ms@1.2.1:
    dependencies:
      ms: 2.1.3

  iconv-corefoundation@1.1.7:
    dependencies:
      cli-truncate: 2.1.0
      node-addon-api: 1.7.2
    optional: true

  iconv-lite@0.6.3:
    dependencies:
      safer-buffer: 2.1.2

  ieee754@1.2.1: {}

  imurmurhash@0.1.4: {}

  indent-string@4.0.0: {}

  infer-owner@1.0.4: {}

  inflight@1.0.6:
    dependencies:
      once: 1.4.0
      wrappy: 1.0.2

  inherits@2.0.4: {}

  ip-address@9.0.5:
    dependencies:
      jsbn: 1.1.0
      sprintf-js: 1.1.3

  is-ci@3.0.1:
    dependencies:
      ci-info: 3.9.0

  is-fullwidth-code-point@3.0.0: {}

  is-interactive@1.0.0: {}

  is-lambda@1.0.1: {}

  is-unicode-supported@0.1.0: {}

  isarray@1.0.0: {}

  isbinaryfile@4.0.10: {}

  isbinaryfile@5.0.4: {}

  isexe@2.0.0: {}

  jackspeak@3.4.3:
    dependencies:
      '@isaacs/cliui': 8.0.2
    optionalDependencies:
      '@pkgjs/parseargs': 0.11.0

  jake@10.9.2:
    dependencies:
      async: 3.2.6
      chalk: 4.1.2
      filelist: 1.0.4
      minimatch: 3.1.2

  js-yaml@4.1.0:
    dependencies:
      argparse: 2.0.1

  jsbn@1.1.0: {}

  json-buffer@3.0.1: {}

  json-schema-traverse@0.4.1: {}

  json-stringify-safe@5.0.1:
    optional: true

  json5@2.2.3: {}

  jsonfile@4.0.0:
    optionalDependencies:
      graceful-fs: 4.2.11

  jsonfile@6.1.0:
    dependencies:
      universalify: 2.0.1
    optionalDependencies:
      graceful-fs: 4.2.11

  keyv@4.5.4:
    dependencies:
      json-buffer: 3.0.1

  lazy-val@1.0.5: {}

  lazystream@1.0.1:
    dependencies:
      readable-stream: 2.3.8

  lodash.defaults@4.2.0: {}

  lodash.difference@4.5.0: {}

  lodash.flatten@4.4.0: {}

  lodash.isplainobject@4.0.6: {}

  lodash.union@4.6.0: {}

  lodash@4.17.21: {}

  log-symbols@4.1.0:
    dependencies:
      chalk: 4.1.2
      is-unicode-supported: 0.1.0

  lowercase-keys@2.0.0: {}

  lru-cache@10.4.3: {}

  lru-cache@6.0.0:
    dependencies:
      yallist: 4.0.0

  lru-cache@7.18.3: {}

  make-fetch-happen@10.2.1:
    dependencies:
      agentkeepalive: 4.6.0
      cacache: 16.1.3
      http-cache-semantics: 4.1.1
      http-proxy-agent: 5.0.0
      https-proxy-agent: 5.0.1
      is-lambda: 1.0.1
      lru-cache: 7.18.3
      minipass: 3.3.6
      minipass-collect: 1.0.2
      minipass-fetch: 2.1.2
      minipass-flush: 1.0.5
      minipass-pipeline: 1.2.4
      negotiator: 0.6.4
      promise-retry: 2.0.1
      socks-proxy-agent: 7.0.0
      ssri: 9.0.1
    transitivePeerDependencies:
      - bluebird
      - supports-color

  matcher@3.0.0:
    dependencies:
      escape-string-regexp: 4.0.0
    optional: true

  math-intrinsics@1.1.0: {}

  mime-db@1.52.0: {}

  mime-types@2.1.35:
    dependencies:
      mime-db: 1.52.0

  mime@2.6.0: {}

  mimic-fn@2.1.0: {}

  mimic-response@1.0.1: {}

  mimic-response@3.1.0: {}

  minimatch@10.0.1:
    dependencies:
      brace-expansion: 2.0.1

  minimatch@3.1.2:
    dependencies:
      brace-expansion: 1.1.11

  minimatch@5.1.6:
    dependencies:
      brace-expansion: 2.0.1

  minimatch@9.0.5:
    dependencies:
      brace-expansion: 2.0.1

  minimist@1.2.8: {}

  minipass-collect@1.0.2:
    dependencies:
      minipass: 3.3.6

  minipass-fetch@2.1.2:
    dependencies:
      minipass: 3.3.6
      minipass-sized: 1.0.3
      minizlib: 2.1.2
    optionalDependencies:
      encoding: 0.1.13

  minipass-flush@1.0.5:
    dependencies:
      minipass: 3.3.6

  minipass-pipeline@1.2.4:
    dependencies:
      minipass: 3.3.6

  minipass-sized@1.0.3:
    dependencies:
      minipass: 3.3.6

  minipass@3.3.6:
    dependencies:
      yallist: 4.0.0

  minipass@5.0.0: {}

  minipass@7.1.2: {}

  minizlib@2.1.2:
    dependencies:
      minipass: 3.3.6
      yallist: 4.0.0

  mkdirp@1.0.4: {}

  ms@2.1.3: {}

  negotiator@0.6.4: {}

  node-abi@3.74.0:
    dependencies:
      semver: 7.7.1

  node-addon-api@1.7.2:
    optional: true

  node-api-version@0.2.0:
    dependencies:
      semver: 7.7.1

  node-gyp@9.4.1:
    dependencies:
      env-paths: 2.2.1
      exponential-backoff: 3.1.2
      glob: 7.2.3
      graceful-fs: 4.2.11
      make-fetch-happen: 10.2.1
      nopt: 6.0.0
      npmlog: 6.0.2
      rimraf: 3.0.2
      semver: 7.7.1
      tar: 6.2.1
      which: 2.0.2
    transitivePeerDependencies:
      - bluebird
      - supports-color

  nopt@6.0.0:
    dependencies:
      abbrev: 1.1.1

  normalize-path@3.0.0: {}

  normalize-url@6.1.0: {}

  npmlog@6.0.2:
    dependencies:
      are-we-there-yet: 3.0.1
      console-control-strings: 1.1.0
      gauge: 4.0.4
      set-blocking: 2.0.0

  object-keys@1.1.1:
    optional: true

  once@1.4.0:
    dependencies:
      wrappy: 1.0.2

  onetime@5.1.2:
    dependencies:
      mimic-fn: 2.1.0

  ora@5.4.1:
    dependencies:
      bl: 4.1.0
      chalk: 4.1.2
      cli-cursor: 3.1.0
      cli-spinners: 2.9.2
      is-interactive: 1.0.0
      is-unicode-supported: 0.1.0
      log-symbols: 4.1.0
      strip-ansi: 6.0.1
      wcwidth: 1.0.1

  p-cancelable@2.1.1: {}

  p-limit@3.1.0:
    dependencies:
      yocto-queue: 0.1.0

  p-map@4.0.0:
    dependencies:
      aggregate-error: 3.1.0

  package-json-from-dist@1.0.1: {}

  path-is-absolute@1.0.1: {}

  path-key@3.1.1: {}

  path-scurry@1.11.1:
    dependencies:
      lru-cache: 10.4.3
      minipass: 7.1.2

  pe-library@0.4.1: {}

  pend@1.2.0: {}

  plist@3.1.0:
    dependencies:
      '@xmldom/xmldom': 0.8.10
      base64-js: 1.5.1
      xmlbuilder: 15.1.1

  process-nextick-args@2.0.1: {}

  progress@2.0.3: {}

  promise-inflight@1.0.1: {}

  promise-retry@2.0.1:
    dependencies:
      err-code: 2.0.3
      retry: 0.12.0

  pump@3.0.2:
    dependencies:
      end-of-stream: 1.4.4
      once: 1.4.0

  punycode@2.3.1: {}

  quick-lru@5.1.1: {}

  read-binary-file-arch@1.0.6:
    dependencies:
      debug: 4.4.0
    transitivePeerDependencies:
      - supports-color

  readable-stream@2.3.8:
    dependencies:
      core-util-is: 1.0.3
      inherits: 2.0.4
      isarray: 1.0.0
      process-nextick-args: 2.0.1
      safe-buffer: 5.1.2
      string_decoder: 1.1.1
      util-deprecate: 1.0.2

  readable-stream@3.6.2:
    dependencies:
      inherits: 2.0.4
      string_decoder: 1.3.0
      util-deprecate: 1.0.2

  readdir-glob@1.1.3:
    dependencies:
      minimatch: 5.1.6

  require-directory@2.1.1: {}

  resedit@1.7.2:
    dependencies:
      pe-library: 0.4.1

  resolve-alpn@1.2.1: {}

  responselike@2.0.1:
    dependencies:
      lowercase-keys: 2.0.0

  restore-cursor@3.1.0:
    dependencies:
      onetime: 5.1.2
      signal-exit: 3.0.7

  retry@0.12.0: {}

  rimraf@3.0.2:
    dependencies:
      glob: 7.2.3

  roarr@2.15.4:
    dependencies:
      boolean: 3.2.0
      detect-node: 2.1.0
      globalthis: 1.0.4
      json-stringify-safe: 5.0.1
      semver-compare: 1.0.0
      sprintf-js: 1.1.3
    optional: true

  safe-buffer@5.1.2: {}

  safe-buffer@5.2.1: {}

  safer-buffer@2.1.2: {}

  sanitize-filename@1.6.3:
    dependencies:
      truncate-utf8-bytes: 1.0.2

  sax@1.4.1: {}

  semver-compare@1.0.0:
    optional: true

  semver@6.3.1: {}

  semver@7.7.1: {}

  serialize-error@7.0.1:
    dependencies:
      type-fest: 0.13.1
    optional: true

  set-blocking@2.0.0: {}

  shebang-command@2.0.0:
    dependencies:
      shebang-regex: 3.0.0

  shebang-regex@3.0.0: {}

  signal-exit@3.0.7: {}

  signal-exit@4.1.0: {}

  simple-update-notifier@2.0.0:
    dependencies:
      semver: 7.7.1

  slice-ansi@3.0.0:
    dependencies:
      ansi-styles: 4.3.0
      astral-regex: 2.0.0
      is-fullwidth-code-point: 3.0.0
    optional: true

  smart-buffer@4.2.0: {}

  socks-proxy-agent@7.0.0:
    dependencies:
      agent-base: 6.0.2
      debug: 4.4.0
      socks: 2.8.4
    transitivePeerDependencies:
      - supports-color

  socks@2.8.4:
    dependencies:
      ip-address: 9.0.5
      smart-buffer: 4.2.0

  source-map-support@0.5.21:
    dependencies:
      buffer-from: 1.1.2
      source-map: 0.6.1

  source-map@0.6.1: {}

  sprintf-js@1.1.3: {}

  ssri@9.0.1:
    dependencies:
      minipass: 3.3.6

  stat-mode@1.0.0: {}

  string-width@4.2.3:
    dependencies:
      emoji-regex: 8.0.0
      is-fullwidth-code-point: 3.0.0
      strip-ansi: 6.0.1

  string-width@5.1.2:
    dependencies:
      eastasianwidth: 0.2.0
      emoji-regex: 9.2.2
      strip-ansi: 7.1.0

  string_decoder@1.1.1:
    dependencies:
      safe-buffer: 5.1.2

  string_decoder@1.3.0:
    dependencies:
      safe-buffer: 5.2.1

  strip-ansi@6.0.1:
    dependencies:
      ansi-regex: 5.0.1

  strip-ansi@7.1.0:
    dependencies:
      ansi-regex: 6.1.0

  sumchecker@3.0.1:
    dependencies:
      debug: 4.4.0
    transitivePeerDependencies:
      - supports-color

  supports-color@7.2.0:
    dependencies:
      has-flag: 4.0.0

  tar-stream@2.2.0:
    dependencies:
      bl: 4.1.0
      end-of-stream: 1.4.4
      fs-constants: 1.0.0
      inherits: 2.0.4
      readable-stream: 3.6.2

  tar@6.2.1:
    dependencies:
      chownr: 2.0.0
      fs-minipass: 2.1.0
      minipass: 5.0.0
      minizlib: 2.1.2
      mkdirp: 1.0.4
      yallist: 4.0.0

  temp-file@3.4.0:
    dependencies:
      async-exit-hook: 2.0.1
      fs-extra: 10.1.0

  tmp-promise@3.0.3:
    dependencies:
      tmp: 0.2.3

  tmp@0.2.3: {}

  truncate-utf8-bytes@1.0.2:
    dependencies:
      utf8-byte-length: 1.0.5

  type-fest@0.13.1:
    optional: true

  typescript@5.8.2: {}

  undici-types@6.21.0: {}

  unique-filename@2.0.1:
    dependencies:
      unique-slug: 3.0.0

  unique-slug@3.0.0:
    dependencies:
      imurmurhash: 0.1.4

  universalify@0.1.2: {}

  universalify@2.0.1: {}

  uri-js@4.4.1:
    dependencies:
      punycode: 2.3.1

  utf8-byte-length@1.0.5: {}

  util-deprecate@1.0.2: {}

  verror@1.10.1:
    dependencies:
      assert-plus: 1.0.0
      core-util-is: 1.0.2
      extsprintf: 1.4.1
    optional: true

  wcwidth@1.0.1:
    dependencies:
      defaults: 1.0.4

  which@2.0.2:
    dependencies:
      isexe: 2.0.0

  wide-align@1.1.5:
    dependencies:
      string-width: 4.2.3

  wrap-ansi@7.0.0:
    dependencies:
      ansi-styles: 4.3.0
      string-width: 4.2.3
      strip-ansi: 6.0.1

  wrap-ansi@8.1.0:
    dependencies:
      ansi-styles: 6.2.1
      string-width: 5.1.2
      strip-ansi: 7.1.0

  wrappy@1.0.2: {}

  xmlbuilder@15.1.1: {}

  y18n@5.0.8: {}

  yallist@4.0.0: {}

  yargs-parser@21.1.1: {}

  yargs@17.7.2:
    dependencies:
      cliui: 8.0.1
      escalade: 3.2.0
      get-caller-file: 2.0.5
      require-directory: 2.1.1
      string-width: 4.2.3
      y18n: 5.0.8
      yargs-parser: 21.1.1

  yauzl@2.10.0:
    dependencies:
      buffer-crc32: 0.2.13
      fd-slicer: 1.1.0

  yocto-queue@0.1.0: {}

  zip-stream@4.1.1:
    dependencies:
      archiver-utils: 3.0.4
      compress-commons: 4.1.2
      readable-stream: 3.6.2<|MERGE_RESOLUTION|>--- conflicted
+++ resolved
@@ -182,15 +182,6 @@
         integrity: sha512-GsCCIZDE/p3i96vtEqx+7dBUGXrc7zeSK3wwPHIaRThS+9OhWIXRqzs4d6k1SVU8g91DrNRWxWUGhp5KXQb2VA==
       }
 
-<<<<<<< HEAD
-  '@types/node@18.19.80':
-    resolution:
-      {
-        integrity: sha512-kEWeMwMeIvxYkeg1gTc01awpwLbfMRZXdIhwRcakd/KlK53jmRC26LqcbIt7fnAQTu5GzlnWmzA3H6+l1u6xxQ==
-      }
-
-=======
->>>>>>> a38c9cb3
   '@types/node@22.14.1':
     resolution:
       {
@@ -845,18 +836,9 @@
         integrity: sha512-+jbTkR9m39eDBMP4gfbqglDd6UvBC7RLh5Y0MhFSsc6UkGHj9Vj9TWobxevHYMMqmoujL11ZLjfPpMX+Pt6YEg==
       }
 
-<<<<<<< HEAD
-  electron@35.2.0:
-    resolution:
-      {
-        integrity: sha512-GHda7oCkN0pA23qzah735DEbRa06IPwlzP3uvjAmf9af8gxdj5i93JEHeQVGVmSVpd7sSb1pfecs9nz7B1q5ag==
-      }
-    engines: { node: '>= 12.20.55' }
-=======
   electron@37.2.0:
     resolution: {integrity: sha512-dE6+qeg6SBUVd5d8CD2+GH82kh+gF1v40+hs+U+UOno681NMSGmBtgqwldQRpbvtnQDD7V2M9Cpfr3+Abw7aBg==}
     engines: {node: '>= 12.20.55'}
->>>>>>> a38c9cb3
     hasBin: true
 
   emoji-regex@8.0.0:
@@ -2249,15 +2231,6 @@
     engines: { node: '>=14.17' }
     hasBin: true
 
-<<<<<<< HEAD
-  undici-types@5.26.5:
-    resolution:
-      {
-        integrity: sha512-JlCMO+ehdEIKqlFxk6IfVoAUVmgz7cU7zD/h9XZ0qzeosSHmUJVOzSQvvYSYWXkFXC+IfLKSIffhv0sVZup6pA==
-      }
-
-=======
->>>>>>> a38c9cb3
   undici-types@6.21.0:
     resolution:
       {
