import * as electron from 'electron';
import * as path from 'path';

import log from 'electron-log'; //tslint:disable-line:match-default-export-name

log.debug('init.common');

export const defaultHost = 'wss://chat.f-list.net/chat2';

function getDefaultLanguage(): string {
  try {
    return (
      electron.app.getLocale() ||
      process.env.LC_ALL ||
      process.env.LC_MESSAGES ||
      process.env.LANG ||
      process.env.LANGUAGE ||
      'en-GB'
    ).replace(/[.:].*/, '');
  } catch (err) {
    return 'en-GB';
  }
}

export class GeneralSettings {
  account = '';
  closeToTray = true;
  profileViewer = true;
  proxy: string = '';
  host = defaultHost;
  logDirectory = path.join(electron.app.getPath('userData'), 'data');
  spellcheckLang: string[] | string | undefined = [getDefaultLanguage()];
  theme = 'default';
  version = electron.app.getVersion();
  beta = false;
  updateCheck = true;
  customDictionary: string[] = [];
  hwAcceleration = true;
  risingCacheExpiryDays = 30;
  risingSystemLogLevel: log.LevelOption = 'info';
  risingDisableWindowsHighContrast = false;
  browserPath = '';
  browserArgs = '%s';
  zoomLevel = 0.0;
<<<<<<< HEAD
  horizonCustomCss: string = '';
  horizonCustomCssEnabled: boolean = false;
=======
  horizonVanillaTextColors: boolean = true;
>>>>>>> 488e8048
}

// //tslint:disable
// const Module = require('module');
//
// export function nativeRequire<T>(module: string): T {
//     return Module.prototype.require.call({paths: Module._nodeModulePaths(__dirname)}, module);
// }
//
// //tslint:enable

log.debug('init.common.done');<|MERGE_RESOLUTION|>--- conflicted
+++ resolved
@@ -42,12 +42,9 @@
   browserPath = '';
   browserArgs = '%s';
   zoomLevel = 0.0;
-<<<<<<< HEAD
   horizonCustomCss: string = '';
   horizonCustomCssEnabled: boolean = false;
-=======
   horizonVanillaTextColors: boolean = true;
->>>>>>> 488e8048
 }
 
 // //tslint:disable
