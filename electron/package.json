--- conflicted
+++ resolved
@@ -1,14 +1,8 @@
 {
   "name": "horizon-electron",
-<<<<<<< HEAD
-  "version": "1.31.0",
+  "version": "1.31.1",
   "author": "The F-List Team and Horizon Contributors",
   "description": "Horizon",
-=======
-  "version": "1.31.1",
-  "author": "The F-List Team and FChat Horizon Contributors",
-  "description": "FChat Horizon",
->>>>>>> 9e3520a9
   "homepage": "https://horizn.moe",
   "main": "main.js",
   "license": "MIT",
