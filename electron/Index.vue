--- conflicted
+++ resolved
@@ -510,11 +510,7 @@
 
         get styling(): string {
             try {
-<<<<<<< HEAD
-                return `<style>${fs.readFileSync(path.join(__dirname, `themes/${this.settings.theme}.css`), 'utf8').toString()}</style>`;
-=======
-                return `<style id="themeStyle">${fs.readFileSync(path.join(__dirname, `themes/${this.settings.theme}.css`))}</style>`;
->>>>>>> 200c8249
+                return `<style id="themeStyle">${fs.readFileSync(path.join(__dirname, `themes/${this.settings.theme}.css`), 'utf8').toString()}</style>`;
             } catch(e) {
                 if((<Error & {code: string}>e).code === 'ENOENT' && this.settings.theme !== 'default') {
                     this.settings.theme = 'default';
