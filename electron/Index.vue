<template>
    <div @mouseover="onMouseOver" id="page" style="position:relative;padding:5px 10px 10px" @auxclick.prevent>
        <div v-html="styling"></div>
        <div v-if="!characters" style="display:flex; align-items:center; justify-content:center; height: 100%;">
            <div class="card bg-light" style="width: 400px;">
                <h3 class="card-header" style="margin-top:0;display:flex">
                    {{l('title')}}
                    <a href="#" @click.prevent="showLogs()" class="btn" style="flex:1;text-align:right">
                        <span class="fa fa-file-alt"></span> <span class="btn-text">{{l('logs.title')}}</span>
                    </a>
                </h3>
                <div class="card-body">
                    <div class="alert alert-danger" v-show="error">
                        {{error}}
                    </div>
                    <div class="form-group">
                        <label class="control-label" for="account">{{l('login.account')}}</label>
                        <input class="form-control" id="account" v-model="settings.account" @keypress.enter="login()"
                            :disabled="loggingIn"/>
                    </div>
                    <div class="form-group">
                        <label class="control-label" for="password">{{l('login.password')}}</label>
                        <input class="form-control" type="password" id="password" v-model="password" @keypress.enter="login()"
                            :disabled="loggingIn"/>
                    </div>
                    <div class="form-group" v-show="showAdvanced">
                        <label class="control-label" for="host">{{l('login.host')}}</label>
                        <div class="input-group">
                            <input class="form-control" id="host" v-model="settings.host" @keypress.enter="login()" :disabled="loggingIn"/>
                            <div class="input-group-append">
                                <button class="btn btn-outline-secondary" @click="resetHost()"><span class="fas fa-undo-alt"></span>
                                </button>
                            </div>
                        </div>
                    </div>
                    <div class="form-group">
                        <label for="advanced"><input type="checkbox" id="advanced" v-model="showAdvanced"/> {{l('login.advanced')}}</label>
                    </div>
                    <div class="form-group">
                        <label for="save"><input type="checkbox" id="save" v-model="saveLogin"/> {{l('login.save')}}</label>
                    </div>
                    <div class="form-group" style="margin:0;text-align:right">
                        <button class="btn btn-primary" @click="login" :disabled="loggingIn">
                            {{l(loggingIn ? 'login.working' : 'login.submit')}}
                        </button>
                    </div>
                </div>
            </div>
        </div>
        <chat v-else :ownCharacters="characters" :defaultCharacter="defaultCharacter" ref="chat"></chat>
        <div ref="linkPreview" class="link-preview"></div>
        <modal :action="l('importer.importing')" ref="importModal" :buttons="false">
            <span style="white-space:pre-wrap">{{l('importer.importingNote')}}</span>
            <div class="progress" style="margin-top:5px">
                <div class="progress-bar" :style="{width: importProgress * 100 + '%'}"></div>
            </div>
        </modal>
        <modal :buttons="false" ref="profileViewer" dialogClass="profile-viewer">
            <character-page :authenticated="true" :oldApi="true" :name="profileName" :image-preview="true" ref="characterPage"></character-page>
            <template slot="title">
                {{profileName}}
                <a class="btn" @click="openProfileInBrowser"><i class="fa fa-external-link-alt"/></a>
                <a class="btn" @click="openConversation"><i class="fa fa-comment"></i></a>
                <a class="btn" @click="reloadCharacter"><i class="fa fa-sync" /></a>
            </template>
        </modal>
        <modal :action="l('fixLogs.action')" ref="fixLogsModal" @submit="fixLogs" buttonClass="btn-danger">
            <span style="white-space:pre-wrap">{{l('fixLogs.text')}}</span>
            <div class="form-group">
                <label class="control-label">{{l('fixLogs.character')}}</label>
                <select id="import" class="form-control" v-model="fixCharacter">
                    <option v-for="character in fixCharacters" :value="character">{{character}}</option>
                </select>
            </div>
        </modal>
        <logs ref="logsDialog"></logs>
    </div>
</template>

<script lang="ts">
    import {Component, Hook} from '@f-list/vue-ts';
    import Axios from 'axios';
    import * as electron from 'electron';
    import log from 'electron-log'; //tslint:disable-line:match-default-export-name
    import * as fs from 'fs';
    import * as path from 'path';
    import * as qs from 'querystring';
    import * as Raven from 'raven-js';
    import {promisify} from 'util';
    import Vue from 'vue';
    import Chat from '../chat/Chat.vue';
    import {getKey, Settings} from '../chat/common';
    import core from '../chat/core';
    import l from '../chat/localize';
    import Logs from '../chat/Logs.vue';
    import Socket from '../chat/WebSocket';
    import Modal from '../components/Modal.vue';
    import {SimpleCharacter} from '../interfaces';
    import {Keys} from '../keys';
//    import { BetterSqliteStore } from '../learn/store/better-sqlite3';
//     import { Sqlite3Store } from '../learn/store/sqlite3';
    import CharacterPage from '../site/character_page/character_page.vue';
    import {defaultHost, GeneralSettings, nativeRequire} from './common';
    import {fixLogs} from './filesystem';
    import * as SlimcatImporter from './importer';

    const webContents = electron.remote.getCurrentWebContents();
    const parent = electron.remote.getCurrentWindow().webContents;

    // Allow requests to imgur.com
    const session = electron.remote.session;

    /* tslint:disable:no-unsafe-any no-any no-unnecessary-type-assertion */
    session!.defaultSession!.webRequest!.onBeforeSendHeaders(
        {
            urls: [
                'https?://(api|i).imgur.com/*'
            ]
        },
        (details: any, callback: any) => {
            details.requestHeaders['Origin'] = null;
            details.headers['Origin'] = null;

            callback({requestHeaders: details.requestHeaders});
        }
    );


    log.info('About to load keytar');

    /* tslint:disable: no-any no-unsafe-any */ //because this is hacky

    const keyStore = nativeRequire<{
        getPassword(account: string): Promise<string>
        setPassword(account: string, password: string): Promise<void>
        deletePassword(account: string): Promise<void>
        [key: string]: (...args: any[]) => Promise<any>
    }>('keytar/build/Release/keytar.node');
    for(const key in keyStore) keyStore[key] = promisify(<(...args: any[]) => any>keyStore[key].bind(keyStore, 'fchat'));
    //tslint:enable
    log.info('Loaded keytar.');

    @Component({
        components: {chat: Chat, modal: Modal, characterPage: CharacterPage, logs: Logs}
    })
    export default class Index extends Vue {
        showAdvanced = false;
        saveLogin = false;
        loggingIn = false;
        password = '';
        character?: string;
        characters?: SimpleCharacter[];
        error = '';
        defaultCharacter?: number;
        l = l;
        settings!: GeneralSettings;
        importProgress = 0;
        profileName = '';
        adName = '';
        fixCharacters: ReadonlyArray<string> = [];
        fixCharacter = '';

        @Hook('created')
        created(): void {
            if(this.settings.account.length > 0) this.saveLogin = true;
            keyStore.getPassword(this.settings.account)
                .then((value: string) => this.password = value, (err: Error) => this.error = err.message);

            Vue.set(core.state, 'generalSettings', this.settings);

            electron.ipcRenderer.on('settings',
                (_: Event, settings: GeneralSettings) => core.state.generalSettings = this.settings = settings);

            electron.ipcRenderer.on('open-profile', (_: Event, name: string) => {
                const profileViewer = <Modal>this.$refs['profileViewer'];
                this.profileName = name;
                profileViewer.show();
            });

            electron.ipcRenderer.on('fix-logs', async() => {
                this.fixCharacters = await core.settingsStore.getAvailableCharacters();
                this.fixCharacter = this.fixCharacters[0];
                (<Modal>this.$refs['fixLogsModal']).show();
            });
            window.addEventListener('keydown', (e) => {
                if(getKey(e) === Keys.Tab && e.ctrlKey && !e.altKey && !e.shiftKey)
                    parent.send('switch-tab', this.character);
            });

            /*if (process.env.NODE_ENV !== 'production') {
                const dt = require('@vue/devtools');

                dt.connect();
            }*/

        }

        async login(): Promise<void> {
            if(this.loggingIn) return;
            this.loggingIn = true;
            try {
                if(!this.saveLogin) await keyStore.deletePassword(this.settings.account);
                const data = <{ticket?: string, error: string, characters: {[key: string]: number}, default_character: number}>
                    (await Axios.post('https://www.f-list.net/json/getApiTicket.php', qs.stringify({
                        account: this.settings.account, password: this.password, no_friends: true, no_bookmarks: true,
                        new_character_list: true
                    }))).data;
                if(data.error !== '') {
                    this.error = data.error;
                    return;
                }
                if(this.saveLogin) {
                    electron.ipcRenderer.send('save-login', this.settings.account, this.settings.host);
                    await keyStore.setPassword(this.settings.account, this.password);
                }
                Socket.host = this.settings.host;

                core.connection.onEvent('connecting', async() => {
                    if(!electron.ipcRenderer.sendSync('connect', core.connection.character) && process.env.NODE_ENV === 'production') {
                        alert(l('login.alreadyLoggedIn'));
                        return core.connection.close();
                    }
                    parent.send('connect', webContents.id, core.connection.character);
                    this.character = core.connection.character;
                    if((await core.settingsStore.get('settings')) === undefined &&
                        SlimcatImporter.canImportCharacter(core.connection.character)) {
                        if(!confirm(l('importer.importGeneral'))) return core.settingsStore.set('settings', new Settings());
                        (<Modal>this.$refs['importModal']).show(true);
                        await SlimcatImporter.importCharacter(core.connection.character, (progress) => this.importProgress = progress);
                        (<Modal>this.$refs['importModal']).hide();
                    }
                });
                core.connection.onEvent('connected', () => {
                    core.watch(() => core.conversations.hasNew, (newValue) => parent.send('has-new', webContents.id, newValue));
                    Raven.setUserContext({username: core.connection.character});
                });
                core.connection.onEvent('closed', () => {
                    if(this.character === undefined) return;
                    electron.ipcRenderer.send('disconnect', this.character);
                    this.character = undefined;
                    parent.send('disconnect', webContents.id);
                    Raven.setUserContext();
                });
                core.connection.setCredentials(this.settings.account, this.password);
                this.characters = Object.keys(data.characters).map((name) => ({name, id: data.characters[name], deleted: false}))
                    .sort((x, y) => x.name.localeCompare(y.name));
                this.defaultCharacter = data.default_character;
            } catch(e) {
                this.error = l('login.error');
                if(process.env.NODE_ENV !== 'production') throw e;
            } finally {
                this.loggingIn = false;
            }
        }

        fixLogs(): void {
            if(!electron.ipcRenderer.sendSync('connect', this.fixCharacter)) return alert(l('login.alreadyLoggedIn'));
            try {
                fixLogs(this.fixCharacter);
                alert(l('fixLogs.success'));
            } catch(e) {
                alert(l('fixLogs.error'));
                throw e;
            } finally {
                electron.ipcRenderer.send('disconnect', this.fixCharacter);
            }
        }

        resetHost(): void {
            this.settings.host = defaultHost;
        }

        onMouseOver(e: MouseEvent): void {
            const preview = (<HTMLDivElement>this.$refs.linkPreview);
            if((<HTMLElement>e.target).tagName === 'A') {
                const target = <HTMLAnchorElement>e.target;
                if(target.hostname !== '') {
                    //tslint:disable-next-line:prefer-template
                    preview.className = 'link-preview ' +
                        (e.clientX < window.innerWidth / 2 && e.clientY > window.innerHeight - 150 ? ' right' : '');
                    preview.textContent = target.href;
                    preview.style.display = 'block';
                    return;
                }
            }
            preview.textContent = '';
            preview.style.display = 'none';
        }

<<<<<<< HEAD
        openProfileInBrowser(): void {
            electron.remote.shell.openExternal(`https://www.f-list.net/c/${this.profileName}`);

            // tslint:disable-next-line: no-any no-unsafe-any
            (this.$refs.profileViewer as any).hide();
        }

        openConversation(): void {
            //this.
            // this.profileName
            const character = core.characters.get(this.profileName);
            const conversation = core.conversations.getPrivate(character);

            conversation.show();

            // tslint:disable-next-line: no-any no-unsafe-any
            (this.$refs.profileViewer as any).hide();
        }


        reloadCharacter(): void {
            // tslint:disable-next-line: no-any no-unsafe-any
            (this.$refs.characterPage as any).reload();
=======
        async openProfileInBrowser(): Promise<void> {
            return electron.remote.shell.openExternal(`https://www.f-list.net/c/${this.profileName}`);
>>>>>>> 8b0fe1aa
        }

        get styling(): string {
            try {
                return `<style>${fs.readFileSync(path.join(__dirname, `themes/${this.settings.theme}.css`))}</style>`;
            } catch(e) {
                if((<Error & {code: string}>e).code === 'ENOENT' && this.settings.theme !== 'default') {
                    this.settings.theme = 'default';
                    return this.styling;
                }
                throw e;
            }
        }

        showLogs(): void {
            (<Logs>this.$refs['logsDialog']).show();
        }
    }
</script>

<style>
    html, body, #page {
        height: 100%;
    }

    a[href^="#"]:not([draggable]) {
        -webkit-user-drag: none;
        -webkit-app-region: no-drag;
    }
</style><|MERGE_RESOLUTION|>--- conflicted
+++ resolved
@@ -287,8 +287,7 @@
             preview.style.display = 'none';
         }
 
-<<<<<<< HEAD
-        openProfileInBrowser(): void {
+        async openProfileInBrowser(): Promise<void> {
             electron.remote.shell.openExternal(`https://www.f-list.net/c/${this.profileName}`);
 
             // tslint:disable-next-line: no-any no-unsafe-any
@@ -311,10 +310,6 @@
         reloadCharacter(): void {
             // tslint:disable-next-line: no-any no-unsafe-any
             (this.$refs.characterPage as any).reload();
-=======
-        async openProfileInBrowser(): Promise<void> {
-            return electron.remote.shell.openExternal(`https://www.f-list.net/c/${this.profileName}`);
->>>>>>> 8b0fe1aa
         }
 
         get styling(): string {
