--- conflicted
+++ resolved
@@ -115,11 +115,7 @@
       true,
       "allow-declarations"
     ],
-<<<<<<< HEAD
     "ordered-imports": false,
-=======
-    "ordered-imports": true,
->>>>>>> 8b0fe1aa
     "prefer-function-over-method": [
       true,
       "allow-public"
@@ -140,10 +136,7 @@
       "never"
     ],
     "strict-boolean-expressions": false,
-<<<<<<< HEAD
-=======
-    "strict-comparisons": false,
->>>>>>> 8b0fe1aa
+    "strict-comparisons": true,
     "switch-default": false,
     "switch-final-break": false,
     "trailing-comma": [
