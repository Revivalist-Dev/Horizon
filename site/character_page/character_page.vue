--- conflicted
+++ resolved
@@ -4,13 +4,8 @@
             <div class="alert alert-info" v-show="loading">Loading character information.</div>
             <div class="alert alert-danger" v-show="error">{{error}}</div>
         </div>
-<<<<<<< HEAD
         <div class="col-md-4 col-lg-3 col-xl-2" v-if="!loading && character && character.character && characterMatch && selfCharacter">
             <sidebar :character="character" :characterMatch="characterMatch" @memo="memo" @bookmarked="bookmarked" :oldApi="oldApi"></sidebar>
-=======
-        <div class="col-md-4 col-lg-3 col-xl-2" v-if="!loading && character">
-            <sidebar :character="character" @memo="memo" :oldApi="oldApi"></sidebar>
->>>>>>> 8b0fe1aa
         </div>
         <div class="col-md-8 col-lg-9 col-xl-10 profile-body" v-if="!loading && character && character.character && characterMatch && selfCharacter">
             <div id="characterView">
@@ -39,51 +34,31 @@
                             </tabs>
                         </div>
                         <div class="card-body">
-<<<<<<< HEAD
                             <div class="tab-content">
-                                <div role="tabpanel" class="tab-pane" :class="{active: tab === '0'}" id="overview">
+                                <div role="tabpanel" v-show="tab === '0'" id="overview">
                                     <match-report :characterMatch="characterMatch" :minimized="character.is_self" v-if="shouldShowMatch()"></match-report>
-                                    <div v-bbcode="character.character.description" style="margin-bottom: 10px"></div>
+
+                                    <div style="margin-bottom:10px">
+                                        <bbcode :text="character.character.description"></bbcode>
+                                    </div>
+
                                     <character-kinks :character="character" :oldApi="oldApi" ref="tab0"></character-kinks>
                                 </div>
-                                <div role="tabpanel" class="tab-pane" :class="{active: tab === '1'}" id="infotags">
+                                <div role="tabpanel" v-show="tab === '1'" id="infotags">
                                     <character-infotags :character="character" ref="tab1" :characterMatch="characterMatch"></character-infotags>
                                 </div>
-                                <div role="tabpanel" class="tab-pane" id="groups" :class="{active: tab === '2'}" v-if="!oldApi">
+                                <div role="tabpanel" v-show="tab === '2'" v-if="!oldApi">
                                     <character-groups :character="character" ref="tab2"></character-groups>
                                 </div>
-                                <div role="tabpanel" class="tab-pane" id="images" :class="{active: tab === '3'}">
+                                <div role="tabpanel" v-show="tab === '3'">
                                     <character-images :character="character" ref="tab3" :use-preview="imagePreview"></character-images>
                                 </div>
-                                <div v-if="character.settings.guestbook" role="tabpanel" class="tab-pane" :class="{active: tab === '4'}"
-                                    id="guestbook">
+                                <div v-if="character.settings.guestbook" role="tabpanel" v-show="tab === '4'" id="guestbook">
                                     <character-guestbook :character="character" :oldApi="oldApi" ref="tab4"></character-guestbook>
                                 </div>
-                                <div v-if="character.is_self || character.settings.show_friends" role="tabpanel" class="tab-pane"
-                                    :class="{active: tab === '5'}" id="friends">
+                                <div v-if="character.is_self || character.settings.show_friends" role="tabpanel" v-show="tab === '5'" id="friends">
                                     <character-friends :character="character" ref="tab5"></character-friends>
-=======
-                            <div role="tabpanel" v-show="tab === '0'">
-                                <div style="margin-bottom:10px">
-                                    <bbcode :text="character.character.description"></bbcode>
->>>>>>> 8b0fe1aa
                                 </div>
-                                <character-kinks :character="character" :oldApi="oldApi" ref="tab0"></character-kinks>
-                            </div>
-                            <div role="tabpanel" v-show="tab === '1'">
-                                <character-infotags :character="character" ref="tab1"></character-infotags>
-                            </div>
-                            <div role="tabpanel" v-show="tab === '2'" v-if="!oldApi">
-                                <character-groups :character="character" ref="tab2"></character-groups>
-                            </div>
-                            <div role="tabpanel" v-show="tab === '3'">
-                                <character-images :character="character" ref="tab3" :use-preview="imagePreview"></character-images>
-                            </div>
-                            <div v-if="character.settings.guestbook" role="tabpanel" v-show="tab === '4'">
-                                <character-guestbook :character="character" :oldApi="oldApi" ref="tab4"></character-guestbook>
-                            </div>
-                            <div v-if="character.is_self || character.settings.show_friends" role="tabpanel" v-show="tab === '5'">
-                                <character-friends :character="character" ref="tab5"></character-friends>
                             </div>
                         </div>
                     </div>
@@ -98,27 +73,20 @@
 
     import {Component, Hook, Prop, Watch} from '@f-list/vue-ts';
     import Vue from 'vue';
-<<<<<<< HEAD
-    import {standardParser} from '../../bbcode/standard';
+    import {StandardBBCodeParser} from '../../bbcode/standard';
+    import {BBCodeView} from '../../bbcode/view';
     import { CharacterCacheRecord } from '../../learn/profile-cache';
     import * as Utils from '../utils';
     import {methods, Store} from './data_store';
     import {Character, CharacterFriend, CharacterGroup, GuestbookState, SharedStore} from './interfaces';
 
-=======
-    import {StandardBBCodeParser} from '../../bbcode/standard';
-    import {BBCodeView} from '../../bbcode/view';
->>>>>>> 8b0fe1aa
     import DateDisplay from '../../components/date_display.vue';
     import Tabs from '../../components/tabs';
-    import * as Utils from '../utils';
-    import {methods, Store} from './data_store';
     import FriendsView from './friends.vue';
     import GroupsView from './groups.vue';
     import GuestbookView from './guestbook.vue';
     import ImagesView from './images.vue';
     import InfotagsView from './infotags.vue';
-    import {Character, SharedStore} from './interfaces';
     import CharacterKinksView from './kinks.vue';
     import Sidebar from './sidebar.vue';
     import core from '../../chat/core';
@@ -137,7 +105,6 @@
 
     @Component({
         components: {
-<<<<<<< HEAD
             sidebar: Sidebar,
             date: DateDisplay, tabs: Tabs,
             'character-friends': FriendsView,
@@ -146,12 +113,8 @@
             'character-infotags': InfotagsView,
             'character-images': ImagesView,
             'character-kinks': CharacterKinksView,
-            'match-report': MatchReportView
-=======
-            sidebar: Sidebar, date: DateDisplay, 'character-friends': FriendsView, 'character-guestbook': GuestbookView,
-            'character-groups': GroupsView, 'character-infotags': InfotagsView, 'character-images': ImagesView, tabs: Tabs,
-            'character-kinks': CharacterKinksView, bbcode: BBCodeView(standardParser)
->>>>>>> 8b0fe1aa
+            'match-report': MatchReportView,
+            bbcode: BBCodeView(standardParser)
         }
     })
     export default class CharacterPage extends Vue {
@@ -230,7 +193,6 @@
             return core.state.settings.risingAdScore;
         }
 
-<<<<<<< HEAD
         async reload(): Promise<void> {
             await this.load(true, true);
         }
@@ -240,13 +202,6 @@
             this.loading = true;
             this.error = '';
 
-=======
-        private async _getCharacter(): Promise<void> {
-            this.error = '';
-            this.character = undefined;
-            if((this.name === undefined || this.name.length === 0) && !this.id)
-                return;
->>>>>>> 8b0fe1aa
             try {
                 const due: Promise<void>[] = [];
 
@@ -254,7 +209,6 @@
                     return;
 
                 await methods.fieldsGet();
-<<<<<<< HEAD
 
                 if ((this.selfCharacter === undefined) && (Utils.Settings.defaultCharacter >= 0))
                     due.push(this.loadSelfCharacter());
@@ -263,10 +217,6 @@
                     due.push(this._getCharacter(skipCache));
 
                 await Promise.all(due);
-=======
-                this.character = await methods.characterData(this.name, this.id);
-                standardParser.inlines = this.character.character.inlines;
->>>>>>> 8b0fe1aa
             } catch(e) {
                 console.error(e);
 
