<template>
<<<<<<< HEAD
    <div :class="tagClasses">
        <span class="infotag-label">{{label}}</span>
        <span v-if="!contactLink" class="infotag-value">{{value}}</span>
        <span v-if="contactLink" class="infotag-value"><a :href="contactLink">{{value}}</a></span>
=======
    <div class="infotag">
        <span class="infotag-label">{{infotag.name}}: </span>
        <span v-if="infotag.infotag_group !== contactGroupId" class="infotag-value">{{value}}</span>
        <span v-else class="infotag-value"><a :href="contactLink">{{contactValue}}</a></span>
>>>>>>> 8b0fe1aa
    </div>
</template>

<script lang="ts">
    import {Component, Prop} from '@f-list/vue-ts';
    import Vue from 'vue';
<<<<<<< HEAD
    import core from '../../chat/core';
=======
    import {CharacterInfotag, Infotag, ListItem} from '../../interfaces';
>>>>>>> 8b0fe1aa
    import {formatContactLink, formatContactValue} from './contact_utils';
    import { DisplayInfotag } from './interfaces';
    // import { Character as CharacterInfo } from '../../interfaces';
    import {Store} from './data_store';
<<<<<<< HEAD
    import { MatchReport, TagId } from '../../learn/matcher';
    import { CssClassMap } from './match-report.vue';

=======
    import {CONTACT_GROUP_ID} from './interfaces';
>>>>>>> 8b0fe1aa

    @Component
    export default class InfotagView extends Vue {
        @Prop({required: true})
        readonly infotag!: Infotag;
        @Prop({required: true})
        readonly data!: CharacterInfotag;
        readonly contactGroupId = CONTACT_GROUP_ID;

<<<<<<< HEAD
        @Prop({required: true})
        private readonly characterMatch!: MatchReport;

        get tagClasses(): CssClassMap {
            const styles: CssClassMap = {
                infotag: true
            };

            // console.log(`Infotag ${this.infotag.id}: ${this.label}`);
            const id = this.infotag.id;

            if ((core.state.settings.risingAdScore) && (this.characterMatch)) {
                const scores = this.theirInterestIsRelevant(id)
                    ? this.characterMatch.them.scores
                    : (this.yourInterestIsRelevant(id) ? this.characterMatch.you.scores : null);

                if (scores) {
                    const score = scores[id];

                    styles[score.getRecommendedClass()] = true;
                    styles['match-score'] = true;
                }
            }

            return styles;
        }


        theirInterestIsRelevant(id: number): boolean {
            return ((id === TagId.FurryPreference) || (id === TagId.Orientation) || (id === TagId.SubDomRole));
        }


        yourInterestIsRelevant(id: number): boolean {
            return ((id === TagId.Gender) || (id === TagId.Age) || (id === TagId.Species));
        }


        get label(): string {
            const infotag = Store.kinks.infotags[this.infotag.id];
            if(typeof infotag === 'undefined')
                return 'Unknown Infotag';
            return infotag.name;
=======
        get contactLink(): string | undefined {
            return formatContactLink(this.infotag, this.data.string!);
>>>>>>> 8b0fe1aa
        }

        get contactValue(): string {
            return formatContactValue(this.infotag, this.data.string!);
        }

        get value(): string {
            switch(this.infotag.type) {
                case 'text':
                    return this.data.string!;
                case 'number':
                    if(this.infotag.allow_legacy && !this.data.number)
                        return this.data.string !== undefined ? this.data.string : '';
                    return this.data.number!.toPrecision();
            }
            const listitem = <ListItem | undefined>Store.shared.listItems[this.data.list!];
            if(typeof listitem === 'undefined')
                return '';
            return listitem.value;
        }
    }
</script><|MERGE_RESOLUTION|>--- conflicted
+++ resolved
@@ -1,37 +1,21 @@
 <template>
-<<<<<<< HEAD
     <div :class="tagClasses">
-        <span class="infotag-label">{{label}}</span>
-        <span v-if="!contactLink" class="infotag-value">{{value}}</span>
-        <span v-if="contactLink" class="infotag-value"><a :href="contactLink">{{value}}</a></span>
-=======
-    <div class="infotag">
         <span class="infotag-label">{{infotag.name}}: </span>
         <span v-if="infotag.infotag_group !== contactGroupId" class="infotag-value">{{value}}</span>
         <span v-else class="infotag-value"><a :href="contactLink">{{contactValue}}</a></span>
->>>>>>> 8b0fe1aa
     </div>
 </template>
 
 <script lang="ts">
     import {Component, Prop} from '@f-list/vue-ts';
     import Vue from 'vue';
-<<<<<<< HEAD
     import core from '../../chat/core';
-=======
     import {CharacterInfotag, Infotag, ListItem} from '../../interfaces';
->>>>>>> 8b0fe1aa
     import {formatContactLink, formatContactValue} from './contact_utils';
-    import { DisplayInfotag } from './interfaces';
-    // import { Character as CharacterInfo } from '../../interfaces';
     import {Store} from './data_store';
-<<<<<<< HEAD
+    import {CONTACT_GROUP_ID} from './interfaces';
     import { MatchReport, TagId } from '../../learn/matcher';
     import { CssClassMap } from './match-report.vue';
-
-=======
-    import {CONTACT_GROUP_ID} from './interfaces';
->>>>>>> 8b0fe1aa
 
     @Component
     export default class InfotagView extends Vue {
@@ -39,11 +23,11 @@
         readonly infotag!: Infotag;
         @Prop({required: true})
         readonly data!: CharacterInfotag;
-        readonly contactGroupId = CONTACT_GROUP_ID;
-
-<<<<<<< HEAD
         @Prop({required: true})
         private readonly characterMatch!: MatchReport;
+
+
+        readonly contactGroupId = CONTACT_GROUP_ID;
 
         get tagClasses(): CssClassMap {
             const styles: CssClassMap = {
@@ -69,26 +53,16 @@
             return styles;
         }
 
-
         theirInterestIsRelevant(id: number): boolean {
             return ((id === TagId.FurryPreference) || (id === TagId.Orientation) || (id === TagId.SubDomRole));
         }
-
 
         yourInterestIsRelevant(id: number): boolean {
             return ((id === TagId.Gender) || (id === TagId.Age) || (id === TagId.Species));
         }
 
-
-        get label(): string {
-            const infotag = Store.kinks.infotags[this.infotag.id];
-            if(typeof infotag === 'undefined')
-                return 'Unknown Infotag';
-            return infotag.name;
-=======
         get contactLink(): string | undefined {
             return formatContactLink(this.infotag, this.data.string!);
->>>>>>> 8b0fe1aa
         }
 
         get contactValue(): string {
