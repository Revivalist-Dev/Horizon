<template>
    <div id="character-page-sidebar" class="card bg-light">
        <div class="card-header">
            <span class="character-name">{{ character.character.name }}</span>
            <div v-if="character.character.title" class="character-title">{{ character.character.title }}</div>
            <character-action-menu :character="character" @rename="showRename()" @delete="showDelete()"
                @block="showBlock()"></character-action-menu>
        </div>
        <div class="card-body">
            <img :src="avatarUrl(character.character.name)" class="character-avatar" style="margin-right:10px">
            <div v-if="authenticated" class="d-flex justify-content-between flex-wrap character-links-block">
                <template v-if="character.is_self">
                    <a :href="editUrl" class="edit-link"><i class="fa fa-fw fa-pencil-alt"></i>Edit</a>
                    <a @click="showDelete" class="delete-link"><i class="fa fa-fw fa-trash"></i>Delete</a>
                    <a @click="showDuplicate()" class="duplicate-link"><i class="fa fa-fw fa-copy"></i>Duplicate</a>
                </template>
                <template v-else>
                    <span v-if="character.self_staff || character.settings.block_bookmarks !== true">
                        <a @click.prevent="toggleBookmark()" href="#" class="btn"
                            :class="{bookmarked: character.bookmarked, unbookmarked: !character.bookmarked}">
                            <i class="fa fa-fw" :class="{'fa-minus': character.bookmarked, 'fa-plus': !character.bookmarked}"></i>Bookmark
                        </a>
                        <span v-if="character.settings.block_bookmarks" class="prevents-bookmarks">!</span>
                    </span>
                    <a href="#" @click.prevent="showFriends()" class="friend-link btn"><i class="fa fa-fw fa-user"></i>Friend</a>
                    <a href="#" v-if="!oldApi" @click.prevent="showReport()" class="report-link btn">
                        <i class="fa fa-fw fa-exclamation-triangle"></i>Report</a>
                </template>
                <a href="#" @click.prevent="showMemo()" class="memo-link btn"><i class="far fa-sticky-note fa-fw"></i>Memo</a>
            </div>
            <div v-if="character.badges && character.badges.length > 0" class="badges-block">
                <div v-for="badge in character.badges" class="character-badge px-2 py-1" :class="badgeClass(badge)">
                    <i class="fa-fw" :class="badgeIconClass(badge)"></i> {{ badgeTitle(badge) }}
                </div>
            </div>

            <a v-if="authenticated && !character.is_self" :href="noteUrl" class="character-page-note-link btn" style="padding:0 4px">
                <i class="far fa-envelope fa-fw"></i>Send Note</a>
            <div v-if="character.character.online_chat" @click="showInChat()" class="character-page-online-chat">Online In Chat</div>

<<<<<<< HEAD
            <div class="quick-info-block">
                <infotag-item v-for="infotag in quickInfoItems" :infotag="infotag" :key="infotag.id" :characterMatch="characterMatch"></infotag-item>

                <div class="contact-block">
                    <contact-method v-for="method in contactMethods" :method="method" :key="method.id"></contact-method>
                </div>

=======
            <div class="contact-block">
                <contact-method v-for="method in contactMethods" :infotag="method" :key="method.id"
                    :data="character.character.infotags[method.id]"></contact-method>
            </div>

            <div class="quick-info-block">
                <infotag-item v-for="id in quickInfoIds" v-if="character.character.infotags[id]" :infotag="getInfotag(id)"
                    :data="character.character.infotags[id]" :key="id"></infotag-item>
>>>>>>> 8b0fe1aa
                <div class="quick-info">
                    <span class="quick-info-label">Created</span>
                    <span class="quick-info-value"><date :time="character.character.created_at"></date></span>
                </div>
                <div class="quick-info">
                    <span class="quick-info-label">Last Updated </span>
                    <span class="quick-info-value"><date :time="character.character.updated_at"></date></span>
                </div>
                <div class="quick-info" v-if="character.character.last_online_at">
                    <span class="quick-info-label">Last Online</span>
                    <span class="quick-info-value"><date :time="character.character.last_online_at"></date></span>
                </div>
                <div class="quick-info">
                    <span class="quick-info-label">Views</span>
                    <span class="quick-info-value">{{character.character.views}}</span>
                </div>
                <div class="quick-info" v-if="character.character.timezone != null">
                    <span class="quick-info-label">Timezone</span>
                    <span class="quick-info-value">
                    UTC{{character.character.timezone > 0 ? '+' : ''}}{{character.character.timezone != 0 ? character.character.timezone : ''}}
                </span>
                </div>
            </div>

            <div class="character-list-block" v-if="character.character_list">
                <div v-for="listCharacter in character.character_list">
                    <img :src="avatarUrl(listCharacter.name)" class="character-avatar icon" style="margin-right:5px">
                    <character-link :character="listCharacter.name"></character-link>
                </div>
            </div>
        </div>
        <template>
            <memo-dialog :character="character.character" :memo="character.memo" ref="memo-dialog" @memo="memo"></memo-dialog>
            <delete-dialog :character="character" ref="delete-dialog"></delete-dialog>
            <rename-dialog :character="character" ref="rename-dialog"></rename-dialog>
            <duplicate-dialog :character="character" ref="duplicate-dialog"></duplicate-dialog>
            <report-dialog v-if="!oldApi && authenticated && !character.is_self" :character="character" ref="report-dialog"></report-dialog>
            <friend-dialog :character="character" ref="friend-dialog"></friend-dialog>
            <block-dialog :character="character" ref="block-dialog"></block-dialog>
        </template>
    </div>
</template>

<script lang="ts">
    import {Component, Prop} from '@f-list/vue-ts';
    import Vue, {Component as VueComponent, ComponentOptions, CreateElement, VNode} from 'vue';
    import DateDisplay from '../../components/date_display.vue';
    import {Infotag} from '../../interfaces';
    import * as Utils from '../utils';
    import ContactMethodView from './contact_method.vue';
    import {methods, registeredComponents, Store} from './data_store';
    import DeleteDialog from './delete_dialog.vue';
    import DuplicateDialog from './duplicate_dialog.vue';
    import FriendDialog from './friend_dialog.vue';
    import InfotagView from './infotag.vue';
<<<<<<< HEAD
    import {Character, CONTACT_GROUP_ID, SharedStore} from './interfaces';
    import { MatchReport } from '../../learn/matcher';
=======
    import {Character, CONTACT_GROUP_ID} from './interfaces';
>>>>>>> 8b0fe1aa
    import MemoDialog from './memo_dialog.vue';
    import ReportDialog from './report_dialog.vue';

    interface ShowableVueDialog extends Vue {
        show(): void
    }

    function resolveComponent(name: string): () => Promise<VueComponent | ComponentOptions<Vue>> {
        return async(): Promise<VueComponent | ComponentOptions<Vue>> => {
            if(typeof registeredComponents[name] === 'undefined')
                return {
                    render(createElement: CreateElement): VNode {
                        return createElement('span');
                    },
                    name
                };
            return registeredComponents[name]!;
        };
    }

    Vue.component('block-dialog', resolveComponent('block-dialog'));
    Vue.component('rename-dialog', resolveComponent('rename-dialog'));
    Vue.component('character-action-menu', resolveComponent('character-action-menu'));

    @Component({
        components: {
            'contact-method': ContactMethodView,
            date: DateDisplay,
            'delete-dialog': DeleteDialog,
            'duplicate-dialog': DuplicateDialog,
            'friend-dialog': FriendDialog,
            'infotag-item': InfotagView,
            'memo-dialog': MemoDialog,
            'report-dialog': ReportDialog
        }
    })
    export default class Sidebar extends Vue {
        @Prop({required: true})
        readonly character!: Character;
        @Prop
        readonly oldApi?: true;
<<<<<<< HEAD
        @Prop({required: true})
        readonly characterMatch!: MatchReport;

        readonly shared: SharedStore = Store;
=======
>>>>>>> 8b0fe1aa
        readonly quickInfoIds: ReadonlyArray<number> = [1, 3, 2, 49, 9, 29, 15, 41, 25]; // Do not sort these.
        readonly avatarUrl = Utils.avatarURL;

        badgeClass(badgeName: string): string {
            return `character-badge-${badgeName.replace('.', '-')}`;
        }

        badgeIconClass(badgeName: string): string {
            const classMap: {[key: string]: string} = {
                admin: 'fa fa-gem',
                global: 'far fa-gem',
                chatop: 'far fa-gem',
                chanop: 'fa fa-star',
                helpdesk: 'fa fa-user',
                developer: 'fa fa-terminal',
                'subscription.lifetime': 'fa fa-certificate'
            };
            return badgeName in classMap ? classMap[badgeName] : '';
        }

        badgeTitle(badgeName: string): string {
            const badgeMap: {[key: string]: string} = {
                admin: 'Administrator',
                global: 'Global Moderator',
                chatop: 'Chat Moderator',
                chanop: 'Channel Moderator',
                helpdesk: 'Helpdesk',
                developer: 'Developer',
                'subscription.lifetime': 'Lifetime Subscriber',
                'subscription.other': 'Subscriber'
            };
            return badgeName in badgeMap ? badgeMap[badgeName] : badgeName;
        }

        showBlock(): void {
            (<ShowableVueDialog>this.$refs['block-dialog']).show();
        }

        showRename(): void {
            (<ShowableVueDialog>this.$refs['rename-dialog']).show();
        }

        showDelete(): void {
            (<ShowableVueDialog>this.$refs['delete-dialog']).show();
        }

        showDuplicate(): void {
            (<ShowableVueDialog>this.$refs['duplicate-dialog']).show();
        }

        showMemo(): void {
            (<ShowableVueDialog>this.$refs['memo-dialog']).show();
        }

        showReport(): void {
            (<ShowableVueDialog>this.$refs['report-dialog']).show();
        }

        showFriends(): void {
            (<ShowableVueDialog>this.$refs['friend-dialog']).show();
        }

        showInChat(): void {
            //TODO implement this
        }

        async toggleBookmark(): Promise<void> {
            try {
                await methods.bookmarkUpdate(this.character.character.id, !this.character.bookmarked);
                this.character.bookmarked = !this.character.bookmarked;
            } catch(e) {
                Utils.ajaxError(e, 'Unable to change bookmark state.');
            }
        }

        get editUrl(): string {
            return `${Utils.siteDomain}character/${this.character.character.id}/edit`;
        }

        get noteUrl(): string {
            return methods.sendNoteUrl(this.character.character);
        }

        get contactMethods(): {id: number, value?: string}[] {
            return Object.keys(Store.shared.infotags).map((x) => Store.shared.infotags[x])
                .filter((x) => x.infotag_group === CONTACT_GROUP_ID && this.character.character.infotags[x.id] !== undefined)
                .sort((a, b) => a.name < b.name ? -1 : 1);
        }

        getInfotag(id: number): Infotag {
            return Store.shared.infotags[id];
        }

        get authenticated(): boolean {
            return Store.authenticated;
        }

        memo(memo: object): void {
            this.$emit('memo', memo);
        }
    }
</script><|MERGE_RESOLUTION|>--- conflicted
+++ resolved
@@ -38,7 +38,6 @@
                 <i class="far fa-envelope fa-fw"></i>Send Note</a>
             <div v-if="character.character.online_chat" @click="showInChat()" class="character-page-online-chat">Online In Chat</div>
 
-<<<<<<< HEAD
             <div class="quick-info-block">
                 <infotag-item v-for="infotag in quickInfoItems" :infotag="infotag" :key="infotag.id" :characterMatch="characterMatch"></infotag-item>
 
@@ -46,16 +45,6 @@
                     <contact-method v-for="method in contactMethods" :method="method" :key="method.id"></contact-method>
                 </div>
 
-=======
-            <div class="contact-block">
-                <contact-method v-for="method in contactMethods" :infotag="method" :key="method.id"
-                    :data="character.character.infotags[method.id]"></contact-method>
-            </div>
-
-            <div class="quick-info-block">
-                <infotag-item v-for="id in quickInfoIds" v-if="character.character.infotags[id]" :infotag="getInfotag(id)"
-                    :data="character.character.infotags[id]" :key="id"></infotag-item>
->>>>>>> 8b0fe1aa
                 <div class="quick-info">
                     <span class="quick-info-label">Created</span>
                     <span class="quick-info-value"><date :time="character.character.created_at"></date></span>
@@ -111,12 +100,8 @@
     import DuplicateDialog from './duplicate_dialog.vue';
     import FriendDialog from './friend_dialog.vue';
     import InfotagView from './infotag.vue';
-<<<<<<< HEAD
     import {Character, CONTACT_GROUP_ID, SharedStore} from './interfaces';
     import { MatchReport } from '../../learn/matcher';
-=======
-    import {Character, CONTACT_GROUP_ID} from './interfaces';
->>>>>>> 8b0fe1aa
     import MemoDialog from './memo_dialog.vue';
     import ReportDialog from './report_dialog.vue';
 
@@ -158,13 +143,10 @@
         readonly character!: Character;
         @Prop
         readonly oldApi?: true;
-<<<<<<< HEAD
         @Prop({required: true})
         readonly characterMatch!: MatchReport;
 
         readonly shared: SharedStore = Store;
-=======
->>>>>>> 8b0fe1aa
         readonly quickInfoIds: ReadonlyArray<number> = [1, 3, 2, 49, 9, 29, 15, 41, 25]; // Do not sort these.
         readonly avatarUrl = Utils.avatarURL;
 
