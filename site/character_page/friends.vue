<template>
    <div id="character-friends">
        <div v-show="loading" class="alert alert-info">Loading friends.</div>
        <template v-if="!loading">
            <div class="character-friend" v-for="friend in friends" :key="friend.id">
                <a :href="characterUrl(friend.name)"><img class="character-avatar" :src="avatarUrl(friend.name)" :title="friend.name"></a>
            </div>
        </template>
        <div v-if="!loading && !friends.length" class="alert alert-info">No friends to display.</div>
    </div>
</template>

<script lang="ts">
    import {Component, Prop} from '@f-list/vue-ts';
    import Vue from 'vue';
    import * as Utils from '../utils';
    import {methods} from './data_store';
<<<<<<< HEAD
    import {Character, CharacterFriend} from './interfaces';
    import core from '../../chat/core';
=======
    import {Character} from './interfaces';
    import {SimpleCharacter} from '../../interfaces';
>>>>>>> 8b0fe1aa

    @Component
    export default class FriendsView extends Vue {
        @Prop({required: true})
        private readonly character!: Character;
        private shown = false;
        friends: SimpleCharacter[] = [];
        loading = true;
        error = '';

        avatarUrl = Utils.avatarURL;
        characterUrl = Utils.characterURL;

        async show(): Promise<void> {
            if(this.shown) return;
            try {
                this.error = '';
                this.shown = true;
                this.loading = true;
                this.friends = await this.resolveFriends();
            } catch(e) {
                this.shown = false;
                if(Utils.isJSONError(e))
                    this.error = <string>e.response.data.error;
                Utils.ajaxError(e, 'Unable to load friends.');
            }
            this.loading = false;
        }

        async resolveFriends(): Promise<CharacterFriend[]> {
            const c = await core.cache.profileCache.get(this.character.character.name);

            if ((c) && (c.meta) && (c.meta.friends)) {
                return c.meta.friends;
            }

            return methods.friendsGet(this.character.character.id);
        }
    }
</script><|MERGE_RESOLUTION|>--- conflicted
+++ resolved
@@ -15,13 +15,9 @@
     import Vue from 'vue';
     import * as Utils from '../utils';
     import {methods} from './data_store';
-<<<<<<< HEAD
-    import {Character, CharacterFriend} from './interfaces';
-    import core from '../../chat/core';
-=======
     import {Character} from './interfaces';
     import {SimpleCharacter} from '../../interfaces';
->>>>>>> 8b0fe1aa
+    import core from '../../chat/core';
 
     @Component
     export default class FriendsView extends Vue {
@@ -51,7 +47,7 @@
             this.loading = false;
         }
 
-        async resolveFriends(): Promise<CharacterFriend[]> {
+        async resolveFriends(): Promise<SimpleCharacter[]> {
             const c = await core.cache.profileCache.get(this.character.character.name);
 
             if ((c) && (c.meta) && (c.meta.friends)) {
