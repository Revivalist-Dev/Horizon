--- conflicted
+++ resolved
@@ -26,11 +26,7 @@
                         <h4>Favorites</h4>
                     </div>
                     <div class="card-body">
-<<<<<<< HEAD
-                        <kink v-for="kink in groupedKinks['favorite']" :kink="kink" :key="kink.id" :highlights="highlighting" :expandedCustom="expandedCustoms"
-=======
-                        <kink v-for="kink in groupedKinks['favorite']" :kink="kink" :key="kink.key" :highlights="highlighting"
->>>>>>> 8b0fe1aa
+                        <kink v-for="kink in groupedKinks['favorite']" :kink="kink" :key="kink.key" :highlights="highlighting" :expandedCustom="expandedCustoms"
                             :comparisons="comparison"></kink>
                     </div>
                 </div>
@@ -41,11 +37,7 @@
                         <h4>Yes</h4>
                     </div>
                     <div class="card-body">
-<<<<<<< HEAD
-                        <kink v-for="kink in groupedKinks['yes']" :kink="kink" :key="kink.id" :highlights="highlighting" :expandedCustom="expandedCustoms"
-=======
-                        <kink v-for="kink in groupedKinks['yes']" :kink="kink" :key="kink.key" :highlights="highlighting"
->>>>>>> 8b0fe1aa
+                        <kink v-for="kink in groupedKinks['yes']" :kink="kink" :key="kink.key" :highlights="highlighting" :expandedCustom="expandedCustoms"
                             :comparisons="comparison"></kink>
                     </div>
                 </div>
@@ -56,11 +48,7 @@
                         <h4>Maybe</h4>
                     </div>
                     <div class="card-body">
-<<<<<<< HEAD
-                        <kink v-for="kink in groupedKinks['maybe']" :kink="kink" :key="kink.id" :highlights="highlighting" :expandedCustom="expandedCustoms"
-=======
-                        <kink v-for="kink in groupedKinks['maybe']" :kink="kink" :key="kink.key" :highlights="highlighting"
->>>>>>> 8b0fe1aa
+                        <kink v-for="kink in groupedKinks['maybe']" :kink="kink" :key="kink.key" :highlights="highlighting" :expandedCustom="expandedCustoms"
                             :comparisons="comparison"></kink>
                     </div>
                 </div>
@@ -71,11 +59,7 @@
                         <h4>No</h4>
                     </div>
                     <div class="card-body">
-<<<<<<< HEAD
-                        <kink v-for="kink in groupedKinks['no']" :kink="kink" :key="kink.id" :highlights="highlighting" :expandedCustom="expandedCustoms"
-=======
-                        <kink v-for="kink in groupedKinks['no']" :kink="kink" :key="kink.key" :highlights="highlighting"
->>>>>>> 8b0fe1aa
+                        <kink v-for="kink in groupedKinks['no']" :kink="kink" :key="kink.key" :highlights="highlighting" :expandedCustom="expandedCustoms"
                             :comparisons="comparison"></kink>
                     </div>
                 </div>
@@ -89,20 +73,12 @@
     import * as _ from 'lodash';
     import {Component, Prop, Watch, Hook} from '@f-list/vue-ts';
     import Vue from 'vue';
-<<<<<<< HEAD
     import core from '../../chat/core';
-    import {Kink, KinkChoice} from '../../interfaces';
-    import * as Utils from '../utils';
-    import CopyCustomMenu from './copy_custom_menu.vue';
-    import {methods, Store} from './data_store';
-    import { Character, CharacterKink, DisplayKink, KinkGroup } from './interfaces';
-=======
     import {Kink, KinkChoice, KinkGroup} from '../../interfaces';
     import * as Utils from '../utils';
     import CopyCustomMenu from './copy_custom_menu.vue';
     import {methods, Store} from './data_store';
-    import {Character, DisplayKink} from './interfaces';
->>>>>>> 8b0fe1aa
+    import {Character, CharacterKink, DisplayKink} from './interfaces';
     import KinkView from './kink.vue';
 
     @Component({
@@ -212,7 +188,6 @@
             this.highlighting = toAssign;
         }
 
-<<<<<<< HEAD
         @Hook('mounted')
         async mounted(): Promise<void> {
             if ((this.character) && (this.character.is_self))
@@ -232,7 +207,7 @@
         }
 
         get kinkGroups(): KinkGroup[] {
-            const groups = this.shared.kinks.kink_groups;
+            const groups = Store.kinks.kink_groups;
 
             return _.sortBy(
                 _.filter(
@@ -241,10 +216,6 @@
                 ),
                 'name'
             ) as KinkGroup[];
-=======
-        get kinkGroups(): {[key: string]: KinkGroup | undefined} {
-            return Store.shared.kinkGroups;
->>>>>>> 8b0fe1aa
         }
 
         get compareButtonText(): string {
